//
//  PresentationState.swift
//  Listable
//
//  Created by Kyle Van Essen on 7/22/19.
//


protocol AnyPresentationItemState : AnyObject
{
    var isDisplayed : Bool { get }
    func setAndPerform(isDisplayed: Bool)
    
    var itemPosition : ItemPosition { get set }
    
    var anyModel : AnyItem { get }
    
    var reorderingActions : ReorderingActions { get }
    
    var cellRegistrationInfo : (class:AnyClass, reuseIdentifier:String) { get }
    
    func dequeueAndPrepareCollectionViewCell(in collectionView : UICollectionView, for indexPath : IndexPath) -> UICollectionViewCell
    
    func applyTo(cell anyCell : UICollectionViewCell, itemState : Listable.ItemState, reason : ApplyReason)
    func applyToVisibleCell()
        
    func setNew(item anyItem : AnyItem, reason : UpdateReason)
    
    func willDisplay(cell : UICollectionViewCell, in collectionView : UICollectionView, for indexPath : IndexPath)
    func didEndDisplay()
    
    var isSelected : Bool { get }
    func performUserDidSelectItem(isSelected: Bool)
    
    func resetCachedSizes()
    func size(in sizeConstraint : CGSize, layoutDirection : LayoutDirection, defaultSize : CGSize, measurementCache : ReusableViewCache) -> CGSize
    
    func moved(with result : Reordering.Result)
}


protocol AnyPresentationHeaderFooterState : AnyObject
{
    var anyModel : AnyHeaderFooter { get }
        
    func dequeueAndPrepareReusableHeaderFooterView(in cache : ReusableViewCache, frame : CGRect) -> UIView
    func enqueueReusableHeaderFooterView(_ view : UIView, in cache : ReusableViewCache)
    
    func applyTo(view anyView : UIView, reason : ApplyReason)
    
    func setNew(headerFooter anyHeaderFooter : AnyHeaderFooter)
    
    func resetCachedSizes()
    func size(in sizeConstraint : CGSize, layoutDirection : LayoutDirection, defaultSize : CGSize, measurementCache : ReusableViewCache) -> CGSize
}


enum UpdateReason
{
    case move
    case update
    case noChange
}


/*
 A class used to manage the "live" / mutable state of the visible items in the collection.
 which is persistent across diffs of content (instances are only created or destroyed when an item enters or leaves the table).
 
 This is where bindings or other update-driving objects live,
 which then push the changes to the item and section content back into view models.
 */
final class PresentationState
{
    //
    // MARK: Public Properties
    //
    
    unowned var view : ListView!
    
    var refreshControl : RefreshControl.PresentationState?
    
    var header : HeaderFooterViewStatePair = .init()
    var footer : HeaderFooterViewStatePair = .init()
    var overscrollFooter : HeaderFooterViewStatePair = .init()
    
    var sections : [PresentationState.SectionState]
        
    private(set) var containsAllItems : Bool
    
    private(set) var contentIdentifier : AnyHashable?
    
    //
    // MARK: Initialization
    //
        
    init()
    {
        self.refreshControl = nil
        self.sections = []
        
        self.containsAllItems = true
        
        self.contentIdentifier = nil
    }
    
    //
    // MARK: Accessing Data
    //
    
    var sectionModels : [Section] {
        return self.sections.map { section in
            var sectionModel = section.model
            
            sectionModel.items = section.items.map {
                $0.anyModel
            }
            
            return sectionModel
        }
    }
    
    var selectedIndexPaths : [IndexPath] {
        let indexes : [[IndexPath]] = self.sections.compactMapWithIndex { sectionIndex, _, section in
            return section.items.compactMapWithIndex { itemIndex, _, item in
                if item.isSelected {
                    return IndexPath(item: itemIndex, section: sectionIndex)
                } else {
                    return nil
                }
            }
        }
        
        return indexes.flatMap { $0 }
    }
    
    func item(at indexPath : IndexPath) -> AnyPresentationItemState
    {
        let section = self.sections[indexPath.section]
        let item = section.items[indexPath.item]
        
        return item
    }
    
    func sections(at indexes : [Int]) -> [SectionState]
    {
        var sections : [SectionState] = []
        
        indexes.forEach {
            sections.append(self.sections[$0])
        }
        
        return sections
    }
    
    public var lastIndexPath : IndexPath?
    {
        let nonEmptySections : [(index:Int, section:SectionState)] = self.sections.compactMapWithIndex { index, _, state in
            return state.items.isEmpty ? nil : (index, state)
        }
        
        guard let lastSection = nonEmptySections.last else {
            return nil
        }
        
        return IndexPath(item: (lastSection.section.items.count - 1), section: lastSection.index)
    }
    
    internal func indexPath(for itemToFind : AnyPresentationItemState) -> IndexPath?
    {
        for (sectionIndex, section) in self.sections.enumerated() {
            for (itemIndex, item) in section.items.enumerated() {
                if item === itemToFind {
                    return IndexPath(item: itemIndex, section: sectionIndex)
                }
            }
        }
        
        return nil
    }
    
    internal func forEachItem(_ block : (IndexPath, AnyPresentationItemState) -> ())
    {
        self.sections.forEachWithIndex { sectionIndex, _, section in
            section.items.forEachWithIndex { itemIndex, _, item in
                block(IndexPath(item: itemIndex, section: sectionIndex), item)
            }
        }
    }
    
    //
    // MARK: Mutating Data
    //
    
    func moveItem(from : IndexPath, to : IndexPath)
    {
        guard from != to else {
            return
        }
        
        let item = self.item(at: from)
        
        self.remove(at: from)
        self.insert(item: item, at: to)
    }
    
    @discardableResult
    func remove(at indexPath : IndexPath) -> AnyPresentationItemState
    {
        return self.sections[indexPath.section].items.remove(at: indexPath.item)
    }
    
    func remove(item itemToRemove : AnyPresentationItemState) -> IndexPath?
    {
        guard let indexPath = self.indexPath(for: itemToRemove) else {
            return nil
        }
        
        self.sections[indexPath.section].removeItem(at: indexPath.item)
        
        return indexPath
    }
    
    func insert(item : AnyPresentationItemState, at indexPath : IndexPath)
    {
        self.sections[indexPath.section].insert(item: item, at: indexPath.item)
    }
    
    //
    // MARK: Height Caching
    //
    
    func resetAllCachedSizes()
    {
        self.sections.forEach { section in
            section.items.forEach { item in
                item.resetCachedSizes()
            }
        }
    }
    
    //
    // MARK: Updating Content & State
    //
    
    func update(with diff : SectionedDiff<Section, AnyItem>, slice : Content.Slice)
    {
        SignpostLogger.log(.begin, log: .updateContent, name: "Update Presentation State", for: self.view)
        
        defer {
            SignpostLogger.log(.end, log: .updateContent, name: "Update Presentation State", for: self.view)
        }
        
        self.containsAllItems = slice.containsAllItems
        
        self.contentIdentifier = slice.content.identifier
        
        self.header.state = SectionState.headerFooterState(with: self.header.state, new: slice.content.header)
        self.footer.state = SectionState.headerFooterState(with: self.footer.state, new: slice.content.footer)
        self.overscrollFooter.state = SectionState.headerFooterState(with: self.overscrollFooter.state, new: slice.content.overscrollFooter)
                        
        self.sections = diff.changes.transform(
            old: self.sections,
            removed: { _, _ in },
            added: { section in SectionState(with: section, listView: self.view) },
            moved: { old, new, changes, section in section.update(with: old, new: new, changes: changes, listView: self.view) },
            noChange: { old, new, changes, section in section.update(with: old, new: new, changes: changes, listView: self.view) }
        )
    }
    
    internal func updateRefreshControl(with new : RefreshControl?)
    {
        if let existing = self.refreshControl, let new = new {
            existing.update(with: new)
        } else if self.refreshControl == nil, let new = new {
            let newControl = RefreshControl.PresentationState(new)
            self.view.collectionView.refreshControl = newControl.view
            self.refreshControl = newControl
        } else if self.refreshControl != nil, new == nil {
            self.view.collectionView.refreshControl = nil
            self.refreshControl = nil
        }
    }
    
    //
    // MARK: Cell & Supplementary View Registration
    //
    
    private var registeredCellObjectIdentifiers : Set<ObjectIdentifier> = Set()
    
    func registerCell(for item : AnyPresentationItemState)
    {
        let info = item.cellRegistrationInfo
        
        let identifier = ObjectIdentifier(info.class)
        
        guard self.registeredCellObjectIdentifiers.contains(identifier) == false else {
            return
        }
        
        self.registeredCellObjectIdentifiers.insert(identifier)
        
        self.view.collectionView.register(info.class, forCellWithReuseIdentifier: info.reuseIdentifier)
    }
    
    final class SectionState
    {
        var model : Section
        
        var header : HeaderFooterViewStatePair = .init()
        var footer : HeaderFooterViewStatePair = .init()
        
        var items : [AnyPresentationItemState]
        
        init(with model : Section, listView : ListView)
        {
            self.model = model
            
            self.header.state = SectionState.headerFooterState(with: self.header.state, new: model.header)
            self.footer.state = SectionState.headerFooterState(with: self.footer.state, new: model.footer)
            
            self.items = self.model.items.map {
                $0.newPresentationItemState(in: listView) as! AnyPresentationItemState
            }
        }
        
        fileprivate func removeItem(at index : Int)
        {
            self.model.items.remove(at: index)
            self.items.remove(at: index)
        }
        
        fileprivate func insert(item : AnyPresentationItemState, at index : Int)
        {
            self.model.items.insert(item.anyModel, at: index)
            self.items.insert(item, at: index)
        }
        
        fileprivate func update(
            with oldSection : Section,
            new newSection : Section,
            changes : SectionedDiff<Section, AnyItem>.ItemChanges,
            listView : ListView
            )
        {
            self.model = newSection
            
            self.header.state = SectionState.headerFooterState(with: self.header.state, new: self.model.header)
            self.footer.state = SectionState.headerFooterState(with: self.footer.state, new: self.model.footer)
            
            self.items = changes.transform(
                old: self.items,
                removed: { _, _ in },
                added: { $0.newPresentationItemState(in: listView) as! AnyPresentationItemState },
                moved: { old, new, item in item.setNew(item: new, reason: .move) },
                updated: { old, new, item in item.setNew(item: new, reason: .update) },
                noChange: { old, new, item in item.setNew(item: new, reason: .noChange) }
            )
        }
        
        fileprivate static func headerFooterState(with current : AnyPresentationHeaderFooterState?, new : AnyHeaderFooter?) -> AnyPresentationHeaderFooterState?
        {
            if let current = current {
                if let new = new {
                    let isSameType = type(of: current.anyModel) == type(of: new)
                    
                    if isSameType {
                        current.setNew(headerFooter: new)
                        return current
                    } else {
                        return (new.newPresentationHeaderFooterState() as! AnyPresentationHeaderFooterState)
                    }
                } else {
                    return nil
                }
            } else {
                if let new = new {
                    return (new.newPresentationHeaderFooterState() as! AnyPresentationHeaderFooterState)
                } else {
                    return nil
                }
            }
        }
    }
    
    final class HeaderFooterViewStatePair
    {
        var state : AnyPresentationHeaderFooterState? {
            didSet {
                guard oldValue !== self.state else {
                    return
                }
                
                guard let container = self.visibleContainer else {
                    return
                }
                
                container.headerFooter = self.state
            }
        }
        
        private(set) var visibleContainer : SupplementaryContainerView?
        
        func willDisplay(view : SupplementaryContainerView)
        {
            self.visibleContainer = view
        }
        
        func didEndDisplay()
        {
            self.visibleContainer = nil
        }
        
        func applyToVisibleView()
        {
            guard let view = visibleContainer?.content, let state = self.state else {
                return
            }
            
            state.applyTo(view: view, reason: .wasUpdated)
        }
    }
    
    final class HeaderFooterState<Element:HeaderFooterElement> : AnyPresentationHeaderFooterState
    {
        var model : HeaderFooter<Element>
                
        init(_ model : HeaderFooter<Element>)
        {
            self.model = model            
        }
        
        // MARK: AnyPresentationHeaderFooterState
        
        var anyModel: AnyHeaderFooter {
            return self.model
        }
                
        func dequeueAndPrepareReusableHeaderFooterView(in cache : ReusableViewCache, frame : CGRect) -> UIView
        {
            let view = cache.pop(with: self.model.reuseIdentifier) {
                return Element.Appearance.createReusableHeaderFooterView(frame: frame)
            }
            
            self.applyTo(view: view, reason: .willDisplay)
            
            return view
        }
        
        func enqueueReusableHeaderFooterView(_ view : UIView, in cache : ReusableViewCache)
        {
            cache.push(view, with: self.model.reuseIdentifier)
        }
        
        func createReusableHeaderFooterView(frame : CGRect) -> UIView
        {
            return Element.Appearance.createReusableHeaderFooterView(frame: frame)
        }
        
        func applyTo(view : UIView, reason : ApplyReason)
        {
            let view = view as! Element.Appearance.ContentView
            
            // TODO: Merge this with the other place we apply to views.
            
            self.model.appearance.apply(to: view)
            self.model.element.apply(to: view, reason: reason)
        }
        
        func setNew(headerFooter anyHeaderFooter: AnyHeaderFooter)
        {
            let oldModel = self.model
            
            self.model = anyHeaderFooter as! HeaderFooter<Element>
            
            let isEquivalent = self.model.anyIsEquivalent(to: oldModel)
            
            if isEquivalent == false {
                self.resetCachedSizes()
            }
        }
        
        private var cachedSizes : [SizeKey:CGSize] = [:]
        
        func resetCachedSizes()
        {
            self.cachedSizes.removeAll()
        }
        
        func size(in sizeConstraint : CGSize, layoutDirection : LayoutDirection, defaultSize : CGSize, measurementCache : ReusableViewCache) -> CGSize
        {
            guard sizeConstraint.isEmpty == false else {
                return .zero
            }
            
            let key = SizeKey(
                width: sizeConstraint.width,
                height: sizeConstraint.height,
                layoutDirection: layoutDirection,
                sizing: self.model.sizing
            )
            
            if let size = self.cachedSizes[key] {
                return size
            } else {
                SignpostLogger.log(.begin, log: .updateContent, name: "Measure HeaderFooter", for: self.model)
                
                let size : CGSize = measurementCache.use(
                    with: self.model.reuseIdentifier,
                    create: {
                        return Element.Appearance.createReusableHeaderFooterView(frame: .zero)
                }, { view in
                    self.model.appearance.apply(to: view)
                    self.model.element.apply(to: view, reason: .willDisplay)
                    
                    return self.model.sizing.measure(with: view, in: sizeConstraint, layoutDirection: layoutDirection, defaultSize: defaultSize)
                })
                
                self.cachedSizes[key] = size
                
                SignpostLogger.log(.end, log: .updateContent, name: "Measure HeaderFooter", for: self.model)
                
                return size
            }
        }
    }
    
    final class ItemState<Element:ItemElement> : AnyPresentationItemState
    {
        var model : Item<Element>
        
        let binding : Binding<Element>?
        
        let reorderingActions: ReorderingActions
        
        var itemPosition : ItemPosition
        
        private var visibleCell : ItemElementCell<Element>?
        
        init(with model : Item<Element>, listView : ListView)
        {
            self.model = model
            
            self.reorderingActions = ReorderingActions()
            self.itemPosition = .single
        
            self.cellRegistrationInfo = (ItemElementCell<Element>.self, model.reuseIdentifier.stringValue)
            
            self.isSelected = model.selectionStyle.isSelected
            
            if let binding = self.model.bind?(self.model.element)
            {
                self.binding =  binding
                
                binding.start()
                
                binding.onChange { [weak self] element in
                    guard let self = self else { return }
                    
                    self.model.element = element
                    
                    if let cell = self.visibleCell {
                        let applyInfo = ApplyItemElementInfo(
                            state: .init(cell: cell),
                            position: self.itemPosition,
                            reordering: self.reorderingActions
                        )
                        
                        self.model.element.apply(
<<<<<<< HEAD
                            to: ItemElementViews(content: cell.content.contentView, background: cell.background, selectedBackground: cell.selectedBackground),
=======
                            to: cell.contentContainer.contentView,
>>>>>>> b0b438ea
                            for: .wasUpdated,
                            with: applyInfo
                        )
                    }
                }
                
                // Pull the current element off the binding in case it changed
                // during initialization, from the provider.
                
                self.model.element = binding.element
            } else {
                self.binding = nil
            }
            
            self.reorderingActions.item = self
            self.reorderingActions.listView = listView
        }
        
        deinit {
            self.binding?.discard()
        }
        
        // MARK: AnyPresentationItemState
        
        private(set) var isDisplayed : Bool = false
        
        func setAndPerform(isDisplayed: Bool) {
            guard self.isDisplayed != isDisplayed else {
                return
            }
            
            self.isDisplayed = isDisplayed
            
            if self.isDisplayed {
                self.model.onDisplay?(self.model.element)
            } else {
                self.model.onEndDisplay?(self.model.element)
            }
        }
                
        var anyModel : AnyItem {
            return self.model
        }
        
        var cellRegistrationInfo : (class:AnyClass, reuseIdentifier:String)
        
        func dequeueAndPrepareCollectionViewCell(in collectionView : UICollectionView, for indexPath : IndexPath) -> UICollectionViewCell
        {
            let anyCell = collectionView.dequeueReusableCell(withReuseIdentifier: self.cellRegistrationInfo.reuseIdentifier, for: indexPath)
            
            let cell = anyCell as! ItemElementCell<Element>
            
            // Theme cell & apply content.
            
            let itemState = Listable.ItemState(cell: cell)
            
            self.applyTo(
                cell: cell,
                itemState: itemState,
                reason: .willDisplay
            )
            
            return cell
        }
        
        func applyTo(cell anyCell : UICollectionViewCell, itemState : Listable.ItemState, reason : ApplyReason)
        {
            let cell = anyCell as! ItemElementCell<Element>
            
            let applyInfo = ApplyItemElementInfo(
                state: itemState,
                position: self.itemPosition,
                reordering: self.reorderingActions
            )
<<<<<<< HEAD
=======
                        
            // Appearance
            
            self.model.appearance.apply(
                to: cell.contentContainer.contentView,
                with: applyInfo
            )
>>>>>>> b0b438ea
            
            // Apply Model State
            
            self.model.element.apply(
<<<<<<< HEAD
                to: ItemElementViews(content: cell.content.contentView, background: cell.background, selectedBackground: cell.selectedBackground),
=======
                to: cell.contentContainer.contentView,
>>>>>>> b0b438ea
                for: reason,
                with: applyInfo
            )
            
            // Apply Swipe To Action Appearance
            if let actions = self.model.swipeActions {
                cell.contentContainer.registerSwipeActionsIfNeeded(actions: actions, reason: reason)
            } else {
                cell.contentContainer.deregisterSwipeIfNeeded()
            }
        }
        
        func applyToVisibleCell()
        {
            guard let cell = self.visibleCell else {
                return
            }
            
            self.applyTo(
                cell: cell,
                itemState: .init(cell: cell),
                reason: .wasUpdated
            )
        }
        
        func setNew(item anyItem: AnyItem, reason: UpdateReason)
        {            
            self.model = anyItem as! Item<Element>
            
            if reason != .noChange {
                self.resetCachedSizes()
            }
        }
        
        func willDisplay(cell anyCell : UICollectionViewCell, in collectionView : UICollectionView, for indexPath : IndexPath)
        {
            let cell = (anyCell as! ItemElementCell<Element>)
            
            self.visibleCell = cell
        }
        
        func didEndDisplay()
        {
            self.visibleCell = nil
        }
        
        var isSelected: Bool
        
        public func performUserDidSelectItem(isSelected: Bool)
        {
            self.isSelected = isSelected
            
            if isSelected {
                self.model.onSelect?(self.model.element)
            } else {
                self.model.onDeselect?(self.model.element)
            }
            
            self.applyToVisibleCell()
        }
        
        private var cachedSizes : [SizeKey:CGSize] = [:]
        
        func resetCachedSizes()
        {
            self.cachedSizes.removeAll()
        }
        
        func size(in sizeConstraint : CGSize, layoutDirection : LayoutDirection, defaultSize : CGSize, measurementCache : ReusableViewCache) -> CGSize
        {            
            guard sizeConstraint.isEmpty == false else {
                return .zero
            }
            
            let key = SizeKey(
                width: sizeConstraint.width,
                height: sizeConstraint.height,
                layoutDirection: layoutDirection,
                sizing: self.model.sizing
            )
            
            if let size = self.cachedSizes[key] {
                return size
            } else {
                SignpostLogger.log(.begin, log: .updateContent, name: "Measure ItemElement", for: self.model)
                
                let size : CGSize = measurementCache.use(
                    with: self.model.reuseIdentifier,
                    create: {
                        return ItemElementCell<Element>()
                }, { cell in
                    let itemState = Listable.ItemState(isSelected: false, isHighlighted: false)
                    
                    self.applyTo(cell: cell, itemState: itemState, reason: .willDisplay)
                    
                    return self.model.sizing.measure(with: cell, in: sizeConstraint, layoutDirection: layoutDirection, defaultSize: defaultSize)
                })
                
                self.cachedSizes[key] = size
                
                SignpostLogger.log(.end, log: .updateContent, name: "Measure ItemElement", for: self.model)
                
                return size
            }
        }
        
        func moved(with result : Reordering.Result)
        {
            self.model.reordering?.didReorder(result)
        }
    }
}

fileprivate struct SizeKey : Hashable
{
    var width : CGFloat
    var height : CGFloat
    var layoutDirection : LayoutDirection
    var sizing : Sizing
}
<|MERGE_RESOLUTION|>--- conflicted
+++ resolved
@@ -567,11 +567,7 @@
                         )
                         
                         self.model.element.apply(
-<<<<<<< HEAD
-                            to: ItemElementViews(content: cell.content.contentView, background: cell.background, selectedBackground: cell.selectedBackground),
-=======
-                            to: cell.contentContainer.contentView,
->>>>>>> b0b438ea
+                            to: ItemElementViews(content: cell.contentContainer.contentView, background: cell.background, selectedBackground: cell.selectedBackground),
                             for: .wasUpdated,
                             with: applyInfo
                         )
@@ -646,25 +642,11 @@
                 position: self.itemPosition,
                 reordering: self.reorderingActions
             )
-<<<<<<< HEAD
-=======
-                        
-            // Appearance
-            
-            self.model.appearance.apply(
-                to: cell.contentContainer.contentView,
-                with: applyInfo
-            )
->>>>>>> b0b438ea
             
             // Apply Model State
             
             self.model.element.apply(
-<<<<<<< HEAD
-                to: ItemElementViews(content: cell.content.contentView, background: cell.background, selectedBackground: cell.selectedBackground),
-=======
-                to: cell.contentContainer.contentView,
->>>>>>> b0b438ea
+                to: ItemElementViews(content: cell.contentContainer.contentView, background: cell.background, selectedBackground: cell.selectedBackground),
                 for: reason,
                 with: applyInfo
             )
