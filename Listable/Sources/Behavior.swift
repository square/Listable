--- conflicted
+++ resolved
@@ -14,14 +14,10 @@
 {
     /// How the keyboard should be dismissed (if at all) based on scrolling of the list view.
     public var keyboardDismissMode : UIScrollView.KeyboardDismissMode
-<<<<<<< HEAD
     
     /// How to adjust the `contentInset` of the list when the keyboard visibility changes.
     public var keyboardAdjustmentMode : KeyboardAdjustmentMode
     
-=======
-        
->>>>>>> 94966e97
     /// How the list should respond to selection attempts.
     public var selectionMode : SelectionMode
         
@@ -49,6 +45,7 @@
     ) {
         self.keyboardDismissMode = keyboardDismissMode
         self.keyboardAdjustmentMode = keyboardAdjustmentMode
+        
         self.selectionMode = selectionMode
         self.underflow = underflow
         
