//
//  ListView.swift
//  Listable
//
//  Created by Kyle Van Essen on 6/16/19.
//

import UIKit


public final class ListView : UIView
{
    //
    // MARK: Initialization
    //
    
    public init(frame: CGRect = .zero, appearance : Appearance = Appearance())
    {
        // Create all default values.

        self.appearance = appearance
        
        self.behavior = Behavior()
        self.autoScrollAction = .none
        self.scrollInsets = ScrollInsets(top: nil, bottom:  nil)
        
        self.storage = Storage()
        self.sourcePresenter = SourcePresenter(initial: StaticSource.State(), source: StaticSource())
        
        self.dataSource = DataSource()
        self.delegate = Delegate()
        
        let initialLayout = CollectionViewLayout(
            delegate: self.delegate,
            layoutType: .list,
            appearance: self.appearance,
            behavior: self.behavior
        )
        
<<<<<<< HEAD
        self.collectionView = UICollectionView(frame: CGRect(origin: .zero, size: frame.size), collectionViewLayout: self.layout)

=======
        self.collectionView = UICollectionView(frame: CGRect(origin: .zero, size: frame.size), collectionViewLayout: initialLayout)
        
        self.layoutManager = LayoutManager(
            layout: initialLayout,
            collectionView: self.collectionView
        )
        
>>>>>>> df457e3a
        self.keyboardObserver = KeyboardObserver()
        
        self.collectionView.isPrefetchingEnabled = false
                
        self.collectionView.dataSource = self.dataSource
        self.collectionView.delegate = self.delegate
        
        // Super init.
        
        super.init(frame: frame)
        
        // Associate ourselves with our child objects.
        
        self.storage.presentationState.view = self
        
        self.dataSource.presentationState = self.storage.presentationState
        
        self.delegate.view = self
        self.delegate.presentationState = self.storage.presentationState
        
        self.keyboardObserver.delegate = self
        
        // Register supplementary views.
        
        SupplementaryKind.allCases.forEach {
            SupplementaryContainerView.register(in: self.collectionView, for: $0.rawValue)
        }
        
        // Size and update views.
        
        self.collectionView.frame = self.bounds
        self.addSubview(self.collectionView)
        
        self.applyAppearance()
        self.applyBehavior()
        self.applyScrollInsets()
    }
    
    deinit
    {
        /**
         Even though these are zeroing weak references in UIKIt as of iOS 9.0,
         
         We still want to nil these out, because _our_ `delegate` and `dataSource`
         objects have unowned references back to us (`ListView`). We do not want
         any `delegate` or `dataSource` callbacks to trigger referencing
         that unowned reference (eg, in `scrollViewDidScroll:`).
         */

        self.collectionView.delegate = nil
        self.collectionView.dataSource = nil
    }
    
    @available(*, unavailable)
    required init?(coder: NSCoder) { listableFatal() }
    
    //
    // MARK: Internal Properties
    //
    
    internal let storage : Storage
    internal let collectionView : UICollectionView
    internal let delegate : Delegate
    
    //
    // MARK: Private Properties
    //
    
    private let layoutManager : LayoutManager
    
    private var sourcePresenter : AnySourcePresenter

    private var autoScrollAction : AutoScrollAction
    
    private let dataSource : DataSource
    
    
    private let keyboardObserver : KeyboardObserver
    
    //
    // MARK: Debugging
    //
    
    public var debuggingIdentifier : String? = nil
    
    //
    // MARK: Appearance
    //
    
    public var appearance : Appearance {
        didSet {
            guard oldValue != self.appearance else {
                return
            }
            
            self.applyAppearance()
        }
    }
    
    private func applyAppearance()
    {
        // Appearance
        
        self.layoutManager.current.appearance = self.appearance
        self.backgroundColor = self.appearance.backgroundColor
        
        // Row Sizing
        
        self.storage.presentationState.resetAllCachedSizes()
        
        // Scroll View
        
        self.updateCollectionViewBounce()
    }
    
    //
    // MARK: Layout
    //
    
    public var layoutType : ListLayoutType {
        get {
            self.layoutManager.current.layoutType
        }
        
        set {
            self.set(layoutType: newValue)
        }
    }
    
    public func set(layoutType : ListLayoutType, animated : Bool = false, completion : @escaping () -> () = {})
    {
        self.layoutManager.set(layoutType: layoutType, animated: animated, completion: completion)
    }
    
    //
    // MARK: Behavior
    //
    
    public var behavior : Behavior {
        didSet {
            guard oldValue != self.behavior else {
                return
            }
            
            self.applyBehavior()
        }
    }
    
    private func applyBehavior()
    {
        self.layoutManager.current.behavior = self.behavior
        
        self.collectionView.keyboardDismissMode = self.behavior.keyboardDismissMode
        
        // Scroll View
        
        self.updateCollectionViewBounce()
    }
    
    private func updateCollectionViewBounce()
    {
        self.collectionView.setAlwaysBounce(
            self.behavior.underflow.alwaysBounce,
            direction: self.appearance.direction
        )
    }
    
    //
    // MARK: Scroll Insets
    //
    
    public var scrollInsets : ScrollInsets {
        didSet {
            guard oldValue != self.scrollInsets else {
                return
            }
            
            self.applyScrollInsets()
        }
    }
    
    func applyScrollInsets()
    {
        let insets = self.scrollInsets.insets(
            with: self.collectionView.contentInset,
            layoutDirection: self.appearance.direction
        )

        self.collectionView.contentInset = insets
        self.collectionView.scrollIndicatorInsets = insets
    }
    
    //
    // MARK: Scrolling To Sections & Items
    //
    
    @discardableResult
    public func scrollTo(item : AnyItem, position : ItemScrollPosition, animated : Bool = false) -> Bool
    {
        return self.scrollTo(item: item.identifier, position: position, animated: animated)
    }
    
    @discardableResult
    public func scrollTo<Element:ItemElement>(item : Identifier<Element>, position : ItemScrollPosition, animated : Bool = false) -> Bool
    {
        return self.scrollTo(item: AnyIdentifier(item), position: position, animated: animated)
    }
    
    @discardableResult
    public func scrollTo(item : AnyIdentifier, position : ItemScrollPosition, animated : Bool = false) -> Bool
    {
        // Make sure the item identifier is valid.
        
        guard let toIndexPath = self.storage.allContent.indexPath(for: item) else {
            return false
        }
        
        return self.preparePresentationStateForScroll(to: toIndexPath) {
            
            // Check if the item is visible using its frame, since `visibleIndexPaths` includes items outside of the actual content frame.
            
            let isAlreadyVisible: Bool = {
                guard let frame = self.layoutManager.current.layoutAttributesForItem(at: toIndexPath)?.frame else {
                    return false
                }

                return self.collectionView.contentFrame.contains(frame)
            }()

            // If the item is already visible and that's good enough, return.

            if isAlreadyVisible && position.ifAlreadyVisible == .doNothing {
                return
            }
            
            self.collectionView.scrollToItem(
                at: toIndexPath,
                at: position.position.UICollectionViewScrollPosition,
                animated: animated
            )
        }
    }

    @discardableResult
    public func scrollToBottom(animated : Bool = false) -> Bool {

        // Make sure we have a valid last index path.

        guard let toIndexPath = self.storage.allContent.lastIndexPath() else {
            return false
        }

        // Perform scrolling.

        return self.preparePresentationStateForScroll(to: toIndexPath)  {
            let contentHeight = self.layoutManager.current.collectionViewContentSize.height
            let contentFrameHeight = self.collectionView.contentFrame.height

            guard contentHeight > contentFrameHeight else {
                return
            }

            let contentOffsetY = contentHeight - contentFrameHeight - self.collectionView.lst_adjustedContentInset.top
            let contentOffset = CGPoint(x: self.collectionView.contentOffset.x, y: contentOffsetY)
            
            self.collectionView.setContentOffset(contentOffset, animated: animated)
        }
    }
    
    //
    // MARK: Setting & Getting Content
    //
    
    public var content : Content {
        get { return self.storage.allContent }
        set { self.setContent(animated: false, newValue) }
    }
    
    public func setContent(with builder : ListDescription.Build)
    {
        let description = ListDescription(
            animatesChanges: true,
            layoutType: self.layoutType,
            appearance: self.appearance,
            behavior: self.behavior,
            autoScrollAction: self.autoScrollAction,
            scrollInsets: self.scrollInsets,
            accessibilityIdentifier: self.collectionView.accessibilityIdentifier,
            debuggingIdentifier: self.debuggingIdentifier,
            build: builder
        )
        
        self.setProperties(with: description)
    }
    
    public func setContent(animated : Bool = false, _ content : Content)
    {
        self.set(
            source: StaticSource(with: content),
            initial: StaticSource.State(),
            animated: animated
        )
    }
    
    private var sourceChangedTimer : ReloadTimer? = nil
    
    @discardableResult
    public func set<Source:ListViewSource>(source : Source, initial : Source.State, animated : Bool = false) -> StateAccessor<Source.State>
    {
        self.sourcePresenter.discard()
        
        let sourcePresenter = SourcePresenter(initial: initial, source: source, didChange: { [weak self] in
            guard let self = self else { return }
            guard self.sourceChangedTimer == nil else { return }
            
            self.sourceChangedTimer = ReloadTimer {
                self.sourceChangedTimer = nil
                self.setContentFromSource(animated: true)
            }
        })
        
        self.sourcePresenter = sourcePresenter
        
        self.setContentFromSource(animated: animated)
        
        return StateAccessor(get: {
            sourcePresenter.state
        }, set: {
            sourcePresenter.state = $0
        })
    }
    
    public func setProperties(with description : ListDescription)
    {
        let animated = description.animatesChanges
        
        self.appearance = description.appearance
        self.behavior = description.behavior
        self.autoScrollAction = description.autoScrollAction
        self.scrollInsets = description.scrollInsets
        self.collectionView.accessibilityIdentifier = description.accessibilityIdentifier
        self.debuggingIdentifier = description.debuggingIdentifier

        self.set(layoutType: description.layoutType, animated: animated)
        
        self.setContent(animated: animated, description.content)
    }
    
    private func setContentFromSource(animated : Bool = false)
    {
        let oldIdentifier = self.storage.allContent.identifier
        self.storage.allContent = self.sourcePresenter.reloadContent()
        let newIdentifier = self.storage.allContent.identifier
        
        let identifierChanged = oldIdentifier != newIdentifier
        
        self.updatePresentationState(for: .contentChanged(animated: animated, identifierChanged: identifierChanged))
    }
    
    //
    // MARK: UIView
    //
    
    public override var frame: CGRect {
        didSet {
            /**
             Set the frame explicitly, so that the layout can occur
             within performBatchUpdates. Waiting for layoutSubviews() is too late.
             */
            self.collectionView.frame = self.bounds
            
            /**
             Once the view actually has a size, we can provide content.
            
             There's no value in having content with no view size, as we cannot
             size cells otherwise.
             */
            
            let fromEmpty = oldValue.isEmpty && self.bounds.isEmpty == false
            let toEmpty = oldValue.isEmpty == false && self.bounds.isEmpty
            
            if fromEmpty {
                self.updatePresentationState(for: .transitionedToBounds(isEmpty: false))
            } else if toEmpty {
                self.updatePresentationState(for: .transitionedToBounds(isEmpty: true))
            }
        }
    }
    
    public override var backgroundColor: UIColor? {
        didSet {
            self.collectionView.backgroundColor = self.backgroundColor
        }
    }
    
    public override func didMoveToWindow()
    {
        super.didMoveToWindow()
        
        if self.window != nil {
            self.setContentInsetWithKeyboardFrame()
        }
    }
    
    public override func didMoveToSuperview()
    {
        super.didMoveToSuperview()
        
        if self.superview != nil {
            self.setContentInsetWithKeyboardFrame()
        }
    }
    
    override public func layoutSubviews()
    {
        super.layoutSubviews()
        
        self.collectionView.frame = self.bounds
    }
    
    //
    // MARK: Updating Content
    //
    
    internal func setPresentationStateItemPositions()
    {
        self.storage.presentationState.forEachItem { indexPath, item in
            item.itemPosition = self.layoutManager.current.positionForItem(at: indexPath)
        }
    }
    
    private func updateCollectionViewConfiguration()
    {
        let view = self.collectionView
        
        switch self.content.selectionMode {
        case .none:
            view.allowsSelection = false
            view.allowsMultipleSelection = false
            
        case .single:
            view.allowsSelection = true
            view.allowsMultipleSelection = false
            
        case .multiple:
            view.allowsSelection = true
            view.allowsMultipleSelection = true
        }
    }
    
    private func updateCollectionViewSelections(animated : Bool)
    {
        let oldSelected : Set<IndexPath> = Set(self.collectionView.indexPathsForSelectedItems ?? [])
        let newSelected : Set<IndexPath> = Set(self.storage.presentationState.selectedIndexPaths)
        
        let removed = oldSelected.subtracting(newSelected)
        let added = newSelected.subtracting(oldSelected)
        
        let view = self.collectionView
        let state = self.storage.presentationState
        
        removed.forEach {
            let item = state.item(at: $0)
            view.deselectItem(at: $0, animated: animated)
            item.applyToVisibleCell()
        }
        
        added.forEach {
            let item = state.item(at: $0)
            view.selectItem(at: $0, animated: animated, scrollPosition: [])
            item.applyToVisibleCell()
        }
    }
    
    //
    // MARK: Updating Displayed Items
    //
    
    private struct VisibleSection : Hashable
    {
        let section : PresentationState.SectionState
        
        func hash(into hasher: inout Hasher)
        {
            hasher.combine(ObjectIdentifier(self.section))
        }
        
        static func == (lhs : VisibleSection, rhs : VisibleSection) -> Bool
        {
            return lhs.section === rhs.section
        }
    }
    
    
    private struct VisibleItem : Hashable
    {
        let item : AnyPresentationItemState
        
        func hash(into hasher: inout Hasher)
        {
            hasher.combine(ObjectIdentifier(self.item))
        }
        
        static func == (lhs : VisibleItem, rhs : VisibleItem) -> Bool
        {
            return lhs.item === rhs.item
        }
    }
    
    private var visibleSections : Set<VisibleSection> = Set()
    private var visibleItems : Set<VisibleItem> = Set()
    
    internal func updateVisibleItemsAndSections()
    {
        // Visible Items & Sections
        
        let visibleIndexPaths = self.collectionView.indexPathsForVisibleItems
        
        let newVisibleItems = Set(visibleIndexPaths.map {
            VisibleItem(item: self.storage.presentationState.item(at: $0))
        })
        
        let visibleSectionIndexes : Set<Int> = visibleIndexPaths.reduce(into: Set(), { $0.insert($1.section) })
        let visibleSections = self.storage.presentationState.sections(at: Array(visibleSectionIndexes))
        
        // Message Changes
        
        let removed = self.visibleItems.subtracting(newVisibleItems)
        let added = newVisibleItems.subtracting(self.visibleItems)
        
        removed.forEach {
            $0.item.setAndPerform(isDisplayed: false)
        }
        
        added.forEach {
            $0.item.setAndPerform(isDisplayed: true)
        }
        
        self.visibleItems = newVisibleItems
        self.visibleSections = Set(visibleSections.map { VisibleSection(section: $0)} )
    }
    
    //
    // MARK: Updating Presentation State
    //
    
    internal func updatePresentationState(
        for reason : Content.Slice.UpdateReason,
        completion callerCompletion : @escaping (Bool) -> () = { _ in }
    ) {
        SignpostLogger.log(.begin, log: .updateContent, name: "List Update", for: self)
        
        let completion = { (completed : Bool) in
            callerCompletion(completed)
            SignpostLogger.log(.end, log: .updateContent, name: "List Update", for: self)
        }
        
        let indexPaths = self.collectionView.indexPathsForVisibleItems
        
        let indexPath = indexPaths.first
        
        let presentationStateTruncated = self.storage.presentationState.containsAllItems == false
        
        switch reason {
        case .scrolledDown:
            let needsUpdate = self.collectionView.isScrolledNearBottom() && presentationStateTruncated
            
            if needsUpdate {
                self.updatePresentationStateWith(firstVisibleIndexPath: indexPath, for: reason, completion: completion)
            } else {
                completion(true)
            }
            
        case .contentChanged:
            self.updateCollectionViewConfiguration()
            self.updatePresentationStateWith(firstVisibleIndexPath: indexPath, for: reason, completion: completion)

        case .didEndDecelerating:
            if presentationStateTruncated {
                self.updatePresentationStateWith(firstVisibleIndexPath: indexPath, for: reason, completion: completion)
            } else {
                completion(true)
            }
            
        case .scrolledToTop:
            if presentationStateTruncated {
                self.updatePresentationStateWith(firstVisibleIndexPath: IndexPath(item: 0, section: 0), for: reason, completion: completion)
            } else {
                completion(true)
            }
            
        case .transitionedToBounds(_):
            self.updatePresentationStateWith(firstVisibleIndexPath: indexPath, for: reason, completion: completion)
            
        case .programaticScrollDownTo(let scrollToIndexPath):
            self.updatePresentationStateWith(firstVisibleIndexPath: scrollToIndexPath, for: reason, completion: completion)
        }
    }
        
    private func updatePresentationStateWith(
        firstVisibleIndexPath indexPath: IndexPath?,
        for reason : Content.Slice.UpdateReason,
        completion callerCompletion : @escaping (Bool) -> ()
        )
    {
        // Figure out visible content.
        
        let presentationState = self.storage.presentationState
        
        let indexPath = indexPath ?? IndexPath(item: 0, section: 0)

        let visibleSlice: Content.Slice

        if self.bounds.isEmpty {
            visibleSlice = Content.Slice()
        } else {
            switch self.autoScrollAction {
            case .scrollToItemOnInsert(let autoScrollItem, _, _):
                guard let autoScrollIndexPath = self.storage.allContent.indexPath(for: autoScrollItem.identifier) else {
                    fallthrough
                }

                let greaterIndexPath = max(autoScrollIndexPath, indexPath)
                visibleSlice = self.storage.allContent.sliceTo(indexPath: greaterIndexPath, plus: Content.Slice.defaultSize)

            case .none:

                visibleSlice = self.storage.allContent.sliceTo(indexPath: indexPath, plus: Content.Slice.defaultSize)
            }
        }
        
        let diff = SignpostLogger.log(log: .updateContent, name: "Diff Content", for: self) {
            ListView.diffWith(old: presentationState.sectionModels, new: visibleSlice.content.sections)
        }

        let updateBackingData = {
            presentationState.update(with: diff, slice: visibleSlice)
        }
        
        // Update Refresh Control
        
        /**
         Update Refresh Control
         
         Note: Must be called *OUTSIDE* of CollectionView's `performBatchUpdates:`, otherwise
         we trigger a bug where updated indexes are calculated incorrectly.
         */
        presentationState.updateRefreshControl(with: visibleSlice.content.refreshControl)
        
        // Update Collection View
        
        self.performBatchUpdates(with: diff, animated: reason.animated, updateBackingData: updateBackingData) { finished in
            self.updateVisibleItemsAndSections()
            callerCompletion(finished)
        }

        if case let AutoScrollAction.scrollToItemOnInsert(autoScrollItem, autoScrollPosition, animated) = self.autoScrollAction,
            diff.changes.addedItemIdentifiers.contains(autoScrollItem.identifier)
        {
            self.scrollTo(item: autoScrollItem, position: autoScrollPosition, animated: animated)
        }

        // Update info for new contents.
        
        self.updateCollectionViewSelections(animated: reason.animated)
    }

    private func preparePresentationStateForScroll(to toIndexPath: IndexPath, scroll: @escaping () -> Void) -> Bool {

        // Make sure we have a last loaded index path.

        guard let lastLoadedIndexPath = self.storage.presentationState.lastIndexPath else {
            return false
        }

        // Update presentation state if needed, then scroll.

        if lastLoadedIndexPath < toIndexPath {
            self.updatePresentationState(for: .programaticScrollDownTo(toIndexPath)) { _ in
                scroll()
            }
        } else {
            scroll()
        }

        return true
    }

    private func performBatchUpdates(
        with diff : SectionedDiff<Section,AnyItem>,
        animated: Bool,
        updateBackingData : @escaping () -> (),
        completion callerCompletion : @escaping (Bool) -> ()
    )
    {
        SignpostLogger.log(.begin, log: .updateContent, name: "Update UICollectionView", for: self)
        
        let completion = { (completed : Bool) in
            callerCompletion(completed)
            SignpostLogger.log(.end, log: .updateContent, name: "Update UICollectionView", for: self)
        }
        
        let view = self.collectionView
        
        let changes = CollectionViewChanges(sectionChanges: diff.changes)
                
        let batchUpdates = {
            updateBackingData()
            // Sections

            view.deleteSections(IndexSet(changes.deletedSections.map { $0.oldIndex }))
            view.insertSections(IndexSet(changes.insertedSections.map { $0.newIndex }))
            
            changes.movedSections.forEach {
                view.moveSection($0.oldIndex, toSection: $0.newIndex)
            }

            // Items
            
            view.deleteItems(at: changes.deletedItems.map { $0.oldIndex })
            view.insertItems(at: changes.insertedItems.map { $0.newIndex })
            
            changes.movedItems.forEach {
                view.moveItem(at: $0.oldIndex, to: $0.newIndex)
            }
            
            self.applyToVisibleViews()
        }
        
        if changes.hasIndexAffectingChanges {
            self.cancelInteractiveMovement()
        }
        
        self.layoutManager.current.setShouldAskForItemSizesDuringLayoutInvalidation()
        
        if animated {
            view.performBatchUpdates(batchUpdates, completion: completion)
        } else {
            UIView.performWithoutAnimation {
                view.performBatchUpdates(batchUpdates, completion: completion)
            }
        }
    }
    
    private func applyToVisibleViews()
    {
        let presentationState = self.storage.presentationState
        
        // Perform Updates Of Visible Table Headers & Footers

        presentationState.header.applyToVisibleView()
        presentationState.footer.applyToVisibleView()
        presentationState.overscrollFooter.applyToVisibleView()
        
        // Perform Updates Of Visible Section Headers & Footers
        
        self.visibleSections.forEach {
            $0.section.header.applyToVisibleView()
            $0.section.footer.applyToVisibleView()
        }
        
        // Perform Updates Of Visible Items
        
        self.visibleItems.forEach {
            $0.item.applyToVisibleCell()
        }
    }
    
    private static func diffWith(old : [Section], new : [Section]) -> SectionedDiff<Section, AnyItem>
    {
        return SectionedDiff(
            old: old,
            new: new,
            configuration: SectionedDiff.Configuration(
                section: .init(
                    identifier: { $0.info.anyIdentifier },
                    items: { $0.items },
                    movedHint: { $0.info.anyWasMoved(comparedTo: $1.info) }
                ),
                item: .init(
                    identifier: { $0.identifier },
                    updated: { $0.anyIsEquivalent(to: $1) == false },
                    movedHint: { $0.anyWasMoved(comparedTo: $1) }
                )
            )
        )
    }
    
    //
    // MARK: Moving Items
    //
    
    internal func beginInteractiveMovementFor(item : AnyPresentationItemState) -> Bool
    {
        guard let indexPath = self.storage.presentationState.indexPath(for: item) else {
            return false
        }
        
        return self.collectionView.beginInteractiveMovementForItem(at: indexPath)
    }
    
    internal func updateInteractiveMovementTargetPosition(with recognizer : UIPanGestureRecognizer)
    {
        let position = recognizer.location(in: self.collectionView)
        
        self.collectionView.updateInteractiveMovementTargetPosition(position)
    }
    
    internal func endInteractiveMovement()
    {
        self.collectionView.endInteractiveMovement()
    }
    
    private func cancelInteractiveMovement()
    {
        self.collectionView.cancelInteractiveMovement()
    }
}

extension ListView : SignpostLoggable
{
    var signpostInfo : SignpostLoggingInfo {
        SignpostLoggingInfo(
            identifier: self.debuggingIdentifier,
            instanceIdentifier: String(format: "%p", unsafeBitCast(self, to: Int.self))
        )
    }
}

extension ListView : KeyboardObserverDelegate
{
    private func setContentInsetWithKeyboardFrame()
    {
        guard let frame = self.keyboardObserver.currentFrame(in: self) else {
            return
        }
        
        let inset : CGFloat
        
        switch frame {
        case .notVisible:
            inset = 0.0
        case .visible(let frame):
            if #available(iOS 11, *) {
                inset = (self.bounds.size.height - frame.origin.y) - self.safeAreaInsets.bottom
            } else {
                inset = (self.bounds.size.height - frame.origin.y)
            }
        }
        
        self.collectionView.contentInset.bottom = inset
        self.collectionView.scrollIndicatorInsets.bottom = inset
    }
    
    //
    // MARK: KeyboardObserverDelegate
    //
    
    func keyboardFrameWillChange(observer : KeyboardObserver)
    {
        self.setContentInsetWithKeyboardFrame()
    }
}

fileprivate extension UIScrollView
{

    func isScrolledNearBottom() -> Bool
    {
        let viewHeight = self.bounds.size.height
        
        // We are within one half view height from the bottom of the content.
        return self.contentOffset.y + (viewHeight * 1.5) > self.contentSize.height
    }
    
    func setAlwaysBounce(_ bounce : Bool, direction : LayoutDirection)
    {
        switch direction {
        case .vertical:
            self.alwaysBounceVertical = bounce
            self.alwaysBounceHorizontal = false
        case .horizontal:
            self.alwaysBounceVertical = false
            self.alwaysBounceHorizontal = bounce
        }
    }
}<|MERGE_RESOLUTION|>--- conflicted
+++ resolved
@@ -36,19 +36,14 @@
             appearance: self.appearance,
             behavior: self.behavior
         )
-        
-<<<<<<< HEAD
-        self.collectionView = UICollectionView(frame: CGRect(origin: .zero, size: frame.size), collectionViewLayout: self.layout)
-
-=======
+
         self.collectionView = UICollectionView(frame: CGRect(origin: .zero, size: frame.size), collectionViewLayout: initialLayout)
         
         self.layoutManager = LayoutManager(
             layout: initialLayout,
             collectionView: self.collectionView
         )
-        
->>>>>>> df457e3a
+
         self.keyboardObserver = KeyboardObserver()
         
         self.collectionView.isPrefetchingEnabled = false
