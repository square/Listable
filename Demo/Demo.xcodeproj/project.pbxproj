--- conflicted
+++ resolved
@@ -17,10 +17,7 @@
 		0A58D85123CD3FCF00583C25 /* FlowLayoutViewController.swift in Sources */ = {isa = PBXBuildFile; fileRef = 0A58D85023CD3FCF00583C25 /* FlowLayoutViewController.swift */; };
 		0A590004236A371600F463DA /* CollectionViewDictionaryDemoViewController.swift in Sources */ = {isa = PBXBuildFile; fileRef = 0A590002236A371600F463DA /* CollectionViewDictionaryDemoViewController.swift */; };
 		0A81AAD0245F696600656DF7 /* CustomLayoutsViewController.swift in Sources */ = {isa = PBXBuildFile; fileRef = 0A81AACF245F696600656DF7 /* CustomLayoutsViewController.swift */; };
-<<<<<<< HEAD
 		0A87BA652463567B0047C3B5 /* CHANGELOG.md in Resources */ = {isa = PBXBuildFile; fileRef = 0A87BA642463567B0047C3B5 /* CHANGELOG.md */; };
-=======
->>>>>>> 19cfb56c
 		0AAA0EB1236367D000B32F63 /* ItemizationEditorViewController.swift in Sources */ = {isa = PBXBuildFile; fileRef = 0AAA0EB0236367D000B32F63 /* ItemizationEditorViewController.swift */; };
 		0AB8B0D2237CD47A00CBC434 /* ReorderingViewController.swift in Sources */ = {isa = PBXBuildFile; fileRef = 0AB8B0D1237CD47A00CBC434 /* ReorderingViewController.swift */; };
 		0AE855512390933100F2E245 /* Test_Targets.swift in Sources */ = {isa = PBXBuildFile; fileRef = 0AE855502390933100F2E245 /* Test_Targets.swift */; };
@@ -32,11 +29,8 @@
 		0AEB96E122FBCC1D00341DFF /* Blueprint.swift in Sources */ = {isa = PBXBuildFile; fileRef = 0AEB96D222FBCC1D00341DFF /* Blueprint.swift */; };
 		0AEB96E222FBCC1D00341DFF /* AppDelegate.swift in Sources */ = {isa = PBXBuildFile; fileRef = 0AEB96D322FBCC1D00341DFF /* AppDelegate.swift */; };
 		0AEB96E322FBCC1D00341DFF /* Font.swift in Sources */ = {isa = PBXBuildFile; fileRef = 0AEB96D422FBCC1D00341DFF /* Font.swift */; };
-<<<<<<< HEAD
 		0AF5D9C92460C0210076CEA1 /* ScrollViewEdgesPlaygroundViewController.swift in Sources */ = {isa = PBXBuildFile; fileRef = 0AF5D9C82460C0200076CEA1 /* ScrollViewEdgesPlaygroundViewController.swift */; };
-=======
 		0AF775AA2474D94C0066CFC6 /* CoordinatorViewController.swift in Sources */ = {isa = PBXBuildFile; fileRef = 0AF775A92474D94C0066CFC6 /* CoordinatorViewController.swift */; };
->>>>>>> 19cfb56c
 		27B4DCE9244F88BE001BA9D9 /* Assets.xcassets in Resources */ = {isa = PBXBuildFile; fileRef = 27B4DCE8244F88BE001BA9D9 /* Assets.xcassets */; };
 		42180BB244DD1F51618E1B34 /* libPods-Test Targets.a in Frameworks */ = {isa = PBXBuildFile; fileRef = C37B21704ABC58A2C22883DB /* libPods-Test Targets.a */; };
 		C16C0AC6F56D2268011EDFF2 /* libPods-Demo.a in Frameworks */ = {isa = PBXBuildFile; fileRef = 32A40D3FB90881FFA78ACE27 /* libPods-Demo.a */; };
@@ -55,10 +49,7 @@
 		0A58D85023CD3FCF00583C25 /* FlowLayoutViewController.swift */ = {isa = PBXFileReference; lastKnownFileType = sourcecode.swift; path = FlowLayoutViewController.swift; sourceTree = "<group>"; };
 		0A590002236A371600F463DA /* CollectionViewDictionaryDemoViewController.swift */ = {isa = PBXFileReference; fileEncoding = 4; lastKnownFileType = sourcecode.swift; path = CollectionViewDictionaryDemoViewController.swift; sourceTree = "<group>"; };
 		0A81AACF245F696600656DF7 /* CustomLayoutsViewController.swift */ = {isa = PBXFileReference; lastKnownFileType = sourcecode.swift; path = CustomLayoutsViewController.swift; sourceTree = "<group>"; };
-<<<<<<< HEAD
 		0A87BA642463567B0047C3B5 /* CHANGELOG.md */ = {isa = PBXFileReference; fileEncoding = 4; lastKnownFileType = net.daringfireball.markdown; name = CHANGELOG.md; path = ../CHANGELOG.md; sourceTree = "<group>"; };
-=======
->>>>>>> 19cfb56c
 		0AAA0EB0236367D000B32F63 /* ItemizationEditorViewController.swift */ = {isa = PBXFileReference; lastKnownFileType = sourcecode.swift; path = ItemizationEditorViewController.swift; sourceTree = "<group>"; };
 		0AB8B0D1237CD47A00CBC434 /* ReorderingViewController.swift */ = {isa = PBXFileReference; lastKnownFileType = sourcecode.swift; path = ReorderingViewController.swift; sourceTree = "<group>"; };
 		0AE8554E2390933100F2E245 /* Test Targets.xctest */ = {isa = PBXFileReference; explicitFileType = wrapper.cfbundle; includeInIndex = 0; path = "Test Targets.xctest"; sourceTree = BUILT_PRODUCTS_DIR; };
@@ -74,11 +65,8 @@
 		0AEB96D222FBCC1D00341DFF /* Blueprint.swift */ = {isa = PBXFileReference; fileEncoding = 4; lastKnownFileType = sourcecode.swift; path = Blueprint.swift; sourceTree = "<group>"; };
 		0AEB96D322FBCC1D00341DFF /* AppDelegate.swift */ = {isa = PBXFileReference; fileEncoding = 4; lastKnownFileType = sourcecode.swift; path = AppDelegate.swift; sourceTree = "<group>"; };
 		0AEB96D422FBCC1D00341DFF /* Font.swift */ = {isa = PBXFileReference; fileEncoding = 4; lastKnownFileType = sourcecode.swift; path = Font.swift; sourceTree = "<group>"; };
-<<<<<<< HEAD
 		0AF5D9C82460C0200076CEA1 /* ScrollViewEdgesPlaygroundViewController.swift */ = {isa = PBXFileReference; lastKnownFileType = sourcecode.swift; path = ScrollViewEdgesPlaygroundViewController.swift; sourceTree = "<group>"; };
-=======
 		0AF775A92474D94C0066CFC6 /* CoordinatorViewController.swift */ = {isa = PBXFileReference; lastKnownFileType = sourcecode.swift; path = CoordinatorViewController.swift; sourceTree = "<group>"; };
->>>>>>> 19cfb56c
 		27B4DCE8244F88BE001BA9D9 /* Assets.xcassets */ = {isa = PBXFileReference; lastKnownFileType = folder.assetcatalog; path = Assets.xcassets; sourceTree = "<group>"; };
 		32A40D3FB90881FFA78ACE27 /* libPods-Demo.a */ = {isa = PBXFileReference; explicitFileType = archive.ar; includeInIndex = 0; path = "libPods-Demo.a"; sourceTree = BUILT_PRODUCTS_DIR; };
 		C2560A932411830D00F6B31E /* AutoScrollingViewController.swift */ = {isa = PBXFileReference; lastKnownFileType = sourcecode.swift; path = AutoScrollingViewController.swift; sourceTree = "<group>"; };
