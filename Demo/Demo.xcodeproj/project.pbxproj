// !$*UTF8*$!
{
	archiveVersion = 1;
	classes = {
	};
	objectVersion = 51;
	objects = {

/* Begin PBXBuildFile section */
		0A0D12A6235FBD2D00DB11CE /* BlueprintListDemoViewController.swift in Sources */ = {isa = PBXBuildFile; fileRef = 0A0D12A5235FBD2D00DB11CE /* BlueprintListDemoViewController.swift */; };
		0A0E070423870A5700DDD27D /* README.md in Resources */ = {isa = PBXBuildFile; fileRef = 0A0E070323870A5700DDD27D /* README.md */; };
		0A2378402373B0010048092A /* KeyboardTestingViewController.swift in Sources */ = {isa = PBXBuildFile; fileRef = 0A23783F2373B0010048092A /* KeyboardTestingViewController.swift */; };
		0A3FFA6D238336870080E0D9 /* InvoicesPaymentScheduleDemoViewController.swift in Sources */ = {isa = PBXBuildFile; fileRef = 0A3FFA6C238336870080E0D9 /* InvoicesPaymentScheduleDemoViewController.swift */; };
		0A40AF77235D41290008736E /* CollectionViewAppearance.swift in Sources */ = {isa = PBXBuildFile; fileRef = 0A40AF76235D41290008736E /* CollectionViewAppearance.swift */; };
		0A46A005237892C100B35811 /* HorizontalLayoutViewController.swift in Sources */ = {isa = PBXBuildFile; fileRef = 0A46A004237892C100B35811 /* HorizontalLayoutViewController.swift */; };
		0A46A00B23793C0200B35811 /* WidthCustomizationViewController.swift in Sources */ = {isa = PBXBuildFile; fileRef = 0A46A00A23793C0200B35811 /* WidthCustomizationViewController.swift */; };
		0A58D85123CD3FCF00583C25 /* FlowLayoutViewController.swift in Sources */ = {isa = PBXBuildFile; fileRef = 0A58D85023CD3FCF00583C25 /* FlowLayoutViewController.swift */; };
		0A590004236A371600F463DA /* CollectionViewDictionaryDemoViewController.swift in Sources */ = {isa = PBXBuildFile; fileRef = 0A590002236A371600F463DA /* CollectionViewDictionaryDemoViewController.swift */; };
<<<<<<< HEAD
=======
		0A81AAD0245F696600656DF7 /* CustomLayoutsViewController.swift in Sources */ = {isa = PBXBuildFile; fileRef = 0A81AACF245F696600656DF7 /* CustomLayoutsViewController.swift */; };
		0A8AEF852315F68400CCB7F3 /* are-we-there-yet.png in Resources */ = {isa = PBXBuildFile; fileRef = 0A8AEF7E2315F68400CCB7F3 /* are-we-there-yet.png */; };
		0A8AEF862315F68400CCB7F3 /* this-american-life.jpg in Resources */ = {isa = PBXBuildFile; fileRef = 0A8AEF7F2315F68400CCB7F3 /* this-american-life.jpg */; };
		0A8AEF872315F68400CCB7F3 /* planet-money.jpg in Resources */ = {isa = PBXBuildFile; fileRef = 0A8AEF802315F68400CCB7F3 /* planet-money.jpg */; };
		0A8AEF882315F68400CCB7F3 /* outside-lands.jpg in Resources */ = {isa = PBXBuildFile; fileRef = 0A8AEF812315F68400CCB7F3 /* outside-lands.jpg */; };
		0A8AEF892315F68400CCB7F3 /* the-impact.png in Resources */ = {isa = PBXBuildFile; fileRef = 0A8AEF822315F68400CCB7F3 /* the-impact.png */; };
		0A8AEF8A2315F68400CCB7F3 /* wait-wait.png in Resources */ = {isa = PBXBuildFile; fileRef = 0A8AEF832315F68400CCB7F3 /* wait-wait.png */; };
		0A8AEF8B2315F68400CCB7F3 /* nancy.png in Resources */ = {isa = PBXBuildFile; fileRef = 0A8AEF842315F68400CCB7F3 /* nancy.png */; };
>>>>>>> df457e3a
		0AAA0EB1236367D000B32F63 /* ItemizationEditorViewController.swift in Sources */ = {isa = PBXBuildFile; fileRef = 0AAA0EB0236367D000B32F63 /* ItemizationEditorViewController.swift */; };
		0AB8B0D2237CD47A00CBC434 /* ReorderingViewController.swift in Sources */ = {isa = PBXBuildFile; fileRef = 0AB8B0D1237CD47A00CBC434 /* ReorderingViewController.swift */; };
		0AE855512390933100F2E245 /* Test_Targets.swift in Sources */ = {isa = PBXBuildFile; fileRef = 0AE855502390933100F2E245 /* Test_Targets.swift */; };
		0AEA09BD242A941700F9ED0C /* SwipeActionsViewController.swift in Sources */ = {isa = PBXBuildFile; fileRef = 0AEA09BC242A941700F9ED0C /* SwipeActionsViewController.swift */; };
		0AEB96B922FBCBA600341DFF /* Assets.xcassets in Resources */ = {isa = PBXBuildFile; fileRef = 0AEB96B822FBCBA600341DFF /* Assets.xcassets */; };
		0AEB96BC22FBCBA600341DFF /* LaunchScreen.storyboard in Resources */ = {isa = PBXBuildFile; fileRef = 0AEB96BA22FBCBA600341DFF /* LaunchScreen.storyboard */; };
		0AEB96DE22FBCC1D00341DFF /* CollectionViewBasicDemoViewController.swift in Sources */ = {isa = PBXBuildFile; fileRef = 0AEB96CE22FBCC1D00341DFF /* CollectionViewBasicDemoViewController.swift */; };
		0AEB96DF22FBCC1D00341DFF /* DemosRootViewController.swift in Sources */ = {isa = PBXBuildFile; fileRef = 0AEB96CF22FBCC1D00341DFF /* DemosRootViewController.swift */; };
		0AEB96E122FBCC1D00341DFF /* Blueprint.swift in Sources */ = {isa = PBXBuildFile; fileRef = 0AEB96D222FBCC1D00341DFF /* Blueprint.swift */; };
		0AEB96E222FBCC1D00341DFF /* AppDelegate.swift in Sources */ = {isa = PBXBuildFile; fileRef = 0AEB96D322FBCC1D00341DFF /* AppDelegate.swift */; };
		0AEB96E322FBCC1D00341DFF /* Font.swift in Sources */ = {isa = PBXBuildFile; fileRef = 0AEB96D422FBCC1D00341DFF /* Font.swift */; };
		27B4DCE9244F88BE001BA9D9 /* Assets.xcassets in Resources */ = {isa = PBXBuildFile; fileRef = 27B4DCE8244F88BE001BA9D9 /* Assets.xcassets */; };
		42180BB244DD1F51618E1B34 /* libPods-Test Targets.a in Frameworks */ = {isa = PBXBuildFile; fileRef = C37B21704ABC58A2C22883DB /* libPods-Test Targets.a */; };
		C16C0AC6F56D2268011EDFF2 /* libPods-Demo.a in Frameworks */ = {isa = PBXBuildFile; fileRef = 32A40D3FB90881FFA78ACE27 /* libPods-Demo.a */; };
		C2560A942411830D00F6B31E /* AutoScrollingViewController.swift in Sources */ = {isa = PBXBuildFile; fileRef = C2560A932411830D00F6B31E /* AutoScrollingViewController.swift */; };
/* End PBXBuildFile section */

/* Begin PBXFileReference section */
		06908B38E59ACD7502B5332F /* Pods-Demo.release.xcconfig */ = {isa = PBXFileReference; includeInIndex = 1; lastKnownFileType = text.xcconfig; name = "Pods-Demo.release.xcconfig"; path = "Target Support Files/Pods-Demo/Pods-Demo.release.xcconfig"; sourceTree = "<group>"; };
		0A0D12A5235FBD2D00DB11CE /* BlueprintListDemoViewController.swift */ = {isa = PBXFileReference; lastKnownFileType = sourcecode.swift; path = BlueprintListDemoViewController.swift; sourceTree = "<group>"; };
		0A0E070323870A5700DDD27D /* README.md */ = {isa = PBXFileReference; fileEncoding = 4; lastKnownFileType = net.daringfireball.markdown; name = README.md; path = ../README.md; sourceTree = "<group>"; };
		0A23783F2373B0010048092A /* KeyboardTestingViewController.swift */ = {isa = PBXFileReference; lastKnownFileType = sourcecode.swift; path = KeyboardTestingViewController.swift; sourceTree = "<group>"; };
		0A3FFA6C238336870080E0D9 /* InvoicesPaymentScheduleDemoViewController.swift */ = {isa = PBXFileReference; lastKnownFileType = sourcecode.swift; path = InvoicesPaymentScheduleDemoViewController.swift; sourceTree = "<group>"; };
		0A40AF76235D41290008736E /* CollectionViewAppearance.swift */ = {isa = PBXFileReference; lastKnownFileType = sourcecode.swift; path = CollectionViewAppearance.swift; sourceTree = "<group>"; };
		0A46A004237892C100B35811 /* HorizontalLayoutViewController.swift */ = {isa = PBXFileReference; lastKnownFileType = sourcecode.swift; path = HorizontalLayoutViewController.swift; sourceTree = "<group>"; };
		0A46A00A23793C0200B35811 /* WidthCustomizationViewController.swift */ = {isa = PBXFileReference; lastKnownFileType = sourcecode.swift; path = WidthCustomizationViewController.swift; sourceTree = "<group>"; };
		0A58D85023CD3FCF00583C25 /* FlowLayoutViewController.swift */ = {isa = PBXFileReference; lastKnownFileType = sourcecode.swift; path = FlowLayoutViewController.swift; sourceTree = "<group>"; };
		0A590002236A371600F463DA /* CollectionViewDictionaryDemoViewController.swift */ = {isa = PBXFileReference; fileEncoding = 4; lastKnownFileType = sourcecode.swift; path = CollectionViewDictionaryDemoViewController.swift; sourceTree = "<group>"; };
<<<<<<< HEAD
=======
		0A81AACF245F696600656DF7 /* CustomLayoutsViewController.swift */ = {isa = PBXFileReference; lastKnownFileType = sourcecode.swift; path = CustomLayoutsViewController.swift; sourceTree = "<group>"; };
		0A8AEF7E2315F68400CCB7F3 /* are-we-there-yet.png */ = {isa = PBXFileReference; lastKnownFileType = image.png; path = "are-we-there-yet.png"; sourceTree = "<group>"; };
		0A8AEF7F2315F68400CCB7F3 /* this-american-life.jpg */ = {isa = PBXFileReference; lastKnownFileType = image.jpeg; path = "this-american-life.jpg"; sourceTree = "<group>"; };
		0A8AEF802315F68400CCB7F3 /* planet-money.jpg */ = {isa = PBXFileReference; lastKnownFileType = image.jpeg; path = "planet-money.jpg"; sourceTree = "<group>"; };
		0A8AEF812315F68400CCB7F3 /* outside-lands.jpg */ = {isa = PBXFileReference; lastKnownFileType = image.jpeg; path = "outside-lands.jpg"; sourceTree = "<group>"; };
		0A8AEF822315F68400CCB7F3 /* the-impact.png */ = {isa = PBXFileReference; lastKnownFileType = image.png; path = "the-impact.png"; sourceTree = "<group>"; };
		0A8AEF832315F68400CCB7F3 /* wait-wait.png */ = {isa = PBXFileReference; lastKnownFileType = image.png; path = "wait-wait.png"; sourceTree = "<group>"; };
		0A8AEF842315F68400CCB7F3 /* nancy.png */ = {isa = PBXFileReference; lastKnownFileType = image.png; path = nancy.png; sourceTree = "<group>"; };
>>>>>>> df457e3a
		0AAA0EB0236367D000B32F63 /* ItemizationEditorViewController.swift */ = {isa = PBXFileReference; lastKnownFileType = sourcecode.swift; path = ItemizationEditorViewController.swift; sourceTree = "<group>"; };
		0AB8B0D1237CD47A00CBC434 /* ReorderingViewController.swift */ = {isa = PBXFileReference; lastKnownFileType = sourcecode.swift; path = ReorderingViewController.swift; sourceTree = "<group>"; };
		0AE8554E2390933100F2E245 /* Test Targets.xctest */ = {isa = PBXFileReference; explicitFileType = wrapper.cfbundle; includeInIndex = 0; path = "Test Targets.xctest"; sourceTree = BUILT_PRODUCTS_DIR; };
		0AE855502390933100F2E245 /* Test_Targets.swift */ = {isa = PBXFileReference; lastKnownFileType = sourcecode.swift; path = Test_Targets.swift; sourceTree = "<group>"; };
		0AE855522390933100F2E245 /* Info.plist */ = {isa = PBXFileReference; lastKnownFileType = text.plist.xml; path = Info.plist; sourceTree = "<group>"; };
		0AEA09BC242A941700F9ED0C /* SwipeActionsViewController.swift */ = {isa = PBXFileReference; lastKnownFileType = sourcecode.swift; path = SwipeActionsViewController.swift; sourceTree = "<group>"; };
		0AEB96AE22FBCBA500341DFF /* Demo.app */ = {isa = PBXFileReference; explicitFileType = wrapper.application; includeInIndex = 0; path = Demo.app; sourceTree = BUILT_PRODUCTS_DIR; };
		0AEB96B822FBCBA600341DFF /* Assets.xcassets */ = {isa = PBXFileReference; lastKnownFileType = folder.assetcatalog; path = Assets.xcassets; sourceTree = "<group>"; };
		0AEB96BB22FBCBA600341DFF /* Base */ = {isa = PBXFileReference; lastKnownFileType = file.storyboard; name = Base; path = Base.lproj/LaunchScreen.storyboard; sourceTree = "<group>"; };
		0AEB96BD22FBCBA600341DFF /* Info.plist */ = {isa = PBXFileReference; lastKnownFileType = text.plist.xml; path = Info.plist; sourceTree = "<group>"; };
		0AEB96CE22FBCC1D00341DFF /* CollectionViewBasicDemoViewController.swift */ = {isa = PBXFileReference; fileEncoding = 4; lastKnownFileType = sourcecode.swift; path = CollectionViewBasicDemoViewController.swift; sourceTree = "<group>"; };
		0AEB96CF22FBCC1D00341DFF /* DemosRootViewController.swift */ = {isa = PBXFileReference; fileEncoding = 4; lastKnownFileType = sourcecode.swift; path = DemosRootViewController.swift; sourceTree = "<group>"; };
		0AEB96D222FBCC1D00341DFF /* Blueprint.swift */ = {isa = PBXFileReference; fileEncoding = 4; lastKnownFileType = sourcecode.swift; path = Blueprint.swift; sourceTree = "<group>"; };
		0AEB96D322FBCC1D00341DFF /* AppDelegate.swift */ = {isa = PBXFileReference; fileEncoding = 4; lastKnownFileType = sourcecode.swift; path = AppDelegate.swift; sourceTree = "<group>"; };
		0AEB96D422FBCC1D00341DFF /* Font.swift */ = {isa = PBXFileReference; fileEncoding = 4; lastKnownFileType = sourcecode.swift; path = Font.swift; sourceTree = "<group>"; };
		27B4DCE8244F88BE001BA9D9 /* Assets.xcassets */ = {isa = PBXFileReference; lastKnownFileType = folder.assetcatalog; path = Assets.xcassets; sourceTree = "<group>"; };
		32A40D3FB90881FFA78ACE27 /* libPods-Demo.a */ = {isa = PBXFileReference; explicitFileType = archive.ar; includeInIndex = 0; path = "libPods-Demo.a"; sourceTree = BUILT_PRODUCTS_DIR; };
		C2560A932411830D00F6B31E /* AutoScrollingViewController.swift */ = {isa = PBXFileReference; lastKnownFileType = sourcecode.swift; path = AutoScrollingViewController.swift; sourceTree = "<group>"; };
		C37B21704ABC58A2C22883DB /* libPods-Test Targets.a */ = {isa = PBXFileReference; explicitFileType = archive.ar; includeInIndex = 0; path = "libPods-Test Targets.a"; sourceTree = BUILT_PRODUCTS_DIR; };
		C55FB4CC847A4E4F271441F7 /* Pods-Test Targets.debug.xcconfig */ = {isa = PBXFileReference; includeInIndex = 1; lastKnownFileType = text.xcconfig; name = "Pods-Test Targets.debug.xcconfig"; path = "Target Support Files/Pods-Test Targets/Pods-Test Targets.debug.xcconfig"; sourceTree = "<group>"; };
		C9EC890C0D683F6A704AB9ED /* Pods-Demo.debug.xcconfig */ = {isa = PBXFileReference; includeInIndex = 1; lastKnownFileType = text.xcconfig; name = "Pods-Demo.debug.xcconfig"; path = "Target Support Files/Pods-Demo/Pods-Demo.debug.xcconfig"; sourceTree = "<group>"; };
		E0E11D5AA6E2508505BEE4FC /* Pods-Test Targets.release.xcconfig */ = {isa = PBXFileReference; includeInIndex = 1; lastKnownFileType = text.xcconfig; name = "Pods-Test Targets.release.xcconfig"; path = "Target Support Files/Pods-Test Targets/Pods-Test Targets.release.xcconfig"; sourceTree = "<group>"; };
/* End PBXFileReference section */

/* Begin PBXFrameworksBuildPhase section */
		0AE8554B2390933100F2E245 /* Frameworks */ = {
			isa = PBXFrameworksBuildPhase;
			buildActionMask = 2147483647;
			files = (
				42180BB244DD1F51618E1B34 /* libPods-Test Targets.a in Frameworks */,
			);
			runOnlyForDeploymentPostprocessing = 0;
		};
		0AEB96AB22FBCBA500341DFF /* Frameworks */ = {
			isa = PBXFrameworksBuildPhase;
			buildActionMask = 2147483647;
			files = (
				C16C0AC6F56D2268011EDFF2 /* libPods-Demo.a in Frameworks */,
			);
			runOnlyForDeploymentPostprocessing = 0;
		};
/* End PBXFrameworksBuildPhase section */

/* Begin PBXGroup section */
		0AE8554F2390933100F2E245 /* Test Targets */ = {
			isa = PBXGroup;
			children = (
				0AE855502390933100F2E245 /* Test_Targets.swift */,
				0AE855522390933100F2E245 /* Info.plist */,
			);
			path = "Test Targets";
			sourceTree = "<group>";
		};
		0AEB96A522FBCBA500341DFF = {
			isa = PBXGroup;
			children = (
				0A0E070323870A5700DDD27D /* README.md */,
				0AEB96C322FBCC1D00341DFF /* Sources */,
				0AEB96E522FBCC5300341DFF /* Resources */,
				0AEB96B022FBCBA500341DFF /* Demo */,
				0AE8554F2390933100F2E245 /* Test Targets */,
				0AEB96AF22FBCBA500341DFF /* Products */,
				D1BE1578C7B4AD1B1BE8CBAE /* Pods */,
				7D7D7238ABE5D315383FC050 /* Frameworks */,
			);
			sourceTree = "<group>";
		};
		0AEB96AF22FBCBA500341DFF /* Products */ = {
			isa = PBXGroup;
			children = (
				0AEB96AE22FBCBA500341DFF /* Demo.app */,
				0AE8554E2390933100F2E245 /* Test Targets.xctest */,
			);
			name = Products;
			sourceTree = "<group>";
		};
		0AEB96B022FBCBA500341DFF /* Demo */ = {
			isa = PBXGroup;
			children = (
				0AEB96B822FBCBA600341DFF /* Assets.xcassets */,
				0AEB96BA22FBCBA600341DFF /* LaunchScreen.storyboard */,
				0AEB96BD22FBCBA600341DFF /* Info.plist */,
			);
			path = Demo;
			sourceTree = "<group>";
		};
		0AEB96C322FBCC1D00341DFF /* Sources */ = {
			isa = PBXGroup;
			children = (
				0AEB96CD22FBCC1D00341DFF /* CollectionView */,
				0AEB96CF22FBCC1D00341DFF /* DemosRootViewController.swift */,
				0A40AF76235D41290008736E /* CollectionViewAppearance.swift */,
				0AEB96D222FBCC1D00341DFF /* Blueprint.swift */,
				0AEB96D322FBCC1D00341DFF /* AppDelegate.swift */,
				0AEB96D422FBCC1D00341DFF /* Font.swift */,
			);
			path = Sources;
			sourceTree = "<group>";
		};
		0AEB96CD22FBCC1D00341DFF /* CollectionView */ = {
			isa = PBXGroup;
			children = (
				C2560A932411830D00F6B31E /* AutoScrollingViewController.swift */,
				0A590002236A371600F463DA /* CollectionViewDictionaryDemoViewController.swift */,
				0AEB96CE22FBCC1D00341DFF /* CollectionViewBasicDemoViewController.swift */,
				0A0D12A5235FBD2D00DB11CE /* BlueprintListDemoViewController.swift */,
				0AAA0EB0236367D000B32F63 /* ItemizationEditorViewController.swift */,
				0A23783F2373B0010048092A /* KeyboardTestingViewController.swift */,
				0A46A004237892C100B35811 /* HorizontalLayoutViewController.swift */,
				0A46A00A23793C0200B35811 /* WidthCustomizationViewController.swift */,
				0A81AACF245F696600656DF7 /* CustomLayoutsViewController.swift */,
				0AB8B0D1237CD47A00CBC434 /* ReorderingViewController.swift */,
				0A3FFA6C238336870080E0D9 /* InvoicesPaymentScheduleDemoViewController.swift */,
				0A58D85023CD3FCF00583C25 /* FlowLayoutViewController.swift */,
				0AEA09BC242A941700F9ED0C /* SwipeActionsViewController.swift */,
			);
			path = CollectionView;
			sourceTree = "<group>";
		};
		0AEB96E522FBCC5300341DFF /* Resources */ = {
			isa = PBXGroup;
			children = (
				27B4DCE8244F88BE001BA9D9 /* Assets.xcassets */,
			);
			path = Resources;
			sourceTree = "<group>";
		};
		7D7D7238ABE5D315383FC050 /* Frameworks */ = {
			isa = PBXGroup;
			children = (
				32A40D3FB90881FFA78ACE27 /* libPods-Demo.a */,
				C37B21704ABC58A2C22883DB /* libPods-Test Targets.a */,
			);
			name = Frameworks;
			sourceTree = "<group>";
		};
		D1BE1578C7B4AD1B1BE8CBAE /* Pods */ = {
			isa = PBXGroup;
			children = (
				C9EC890C0D683F6A704AB9ED /* Pods-Demo.debug.xcconfig */,
				06908B38E59ACD7502B5332F /* Pods-Demo.release.xcconfig */,
				C55FB4CC847A4E4F271441F7 /* Pods-Test Targets.debug.xcconfig */,
				E0E11D5AA6E2508505BEE4FC /* Pods-Test Targets.release.xcconfig */,
			);
			name = Pods;
			path = ../Pods;
			sourceTree = "<group>";
		};
/* End PBXGroup section */

/* Begin PBXNativeTarget section */
		0AE8554D2390933100F2E245 /* Test Targets */ = {
			isa = PBXNativeTarget;
			buildConfigurationList = 0AE855552390933100F2E245 /* Build configuration list for PBXNativeTarget "Test Targets" */;
			buildPhases = (
				10A7FF6A9A675616630246E7 /* [CP] Check Pods Manifest.lock */,
				0AE8554A2390933100F2E245 /* Sources */,
				0AE8554B2390933100F2E245 /* Frameworks */,
				0AE8554C2390933100F2E245 /* Resources */,
			);
			buildRules = (
			);
			dependencies = (
			);
			name = "Test Targets";
			productName = "Test Targets";
			productReference = 0AE8554E2390933100F2E245 /* Test Targets.xctest */;
			productType = "com.apple.product-type.bundle.unit-test";
		};
		0AEB96AD22FBCBA500341DFF /* Demo */ = {
			isa = PBXNativeTarget;
			buildConfigurationList = 0AEB96C022FBCBA600341DFF /* Build configuration list for PBXNativeTarget "Demo" */;
			buildPhases = (
				BFE813C074247E73A5CE35F0 /* [CP] Check Pods Manifest.lock */,
				0AEB96AA22FBCBA500341DFF /* Sources */,
				0AEB96AB22FBCBA500341DFF /* Frameworks */,
				0AEB96AC22FBCBA500341DFF /* Resources */,
				0962BCC5212D1D80188F1F5B /* [CP] Copy Pods Resources */,
			);
			buildRules = (
			);
			dependencies = (
			);
			name = Demo;
			productName = Demo;
			productReference = 0AEB96AE22FBCBA500341DFF /* Demo.app */;
			productType = "com.apple.product-type.application";
		};
/* End PBXNativeTarget section */

/* Begin PBXProject section */
		0AEB96A622FBCBA500341DFF /* Project object */ = {
			isa = PBXProject;
			attributes = {
				LastSwiftUpdateCheck = 1110;
				LastUpgradeCheck = 1030;
				ORGANIZATIONNAME = "Kyle Van Essen";
				TargetAttributes = {
					0AE8554D2390933100F2E245 = {
						CreatedOnToolsVersion = 11.1;
					};
					0AEB96AD22FBCBA500341DFF = {
						CreatedOnToolsVersion = 10.3;
					};
				};
			};
			buildConfigurationList = 0AEB96A922FBCBA500341DFF /* Build configuration list for PBXProject "Demo" */;
			compatibilityVersion = "Xcode 9.3";
			developmentRegion = en;
			hasScannedForEncodings = 0;
			knownRegions = (
				en,
				Base,
			);
			mainGroup = 0AEB96A522FBCBA500341DFF;
			productRefGroup = 0AEB96AF22FBCBA500341DFF /* Products */;
			projectDirPath = "";
			projectRoot = "";
			targets = (
				0AEB96AD22FBCBA500341DFF /* Demo */,
				0AE8554D2390933100F2E245 /* Test Targets */,
			);
		};
/* End PBXProject section */

/* Begin PBXResourcesBuildPhase section */
		0AE8554C2390933100F2E245 /* Resources */ = {
			isa = PBXResourcesBuildPhase;
			buildActionMask = 2147483647;
			files = (
			);
			runOnlyForDeploymentPostprocessing = 0;
		};
		0AEB96AC22FBCBA500341DFF /* Resources */ = {
			isa = PBXResourcesBuildPhase;
			buildActionMask = 2147483647;
			files = (
				0AEB96BC22FBCBA600341DFF /* LaunchScreen.storyboard in Resources */,
				0AEB96B922FBCBA600341DFF /* Assets.xcassets in Resources */,
				0A0E070423870A5700DDD27D /* README.md in Resources */,
				27B4DCE9244F88BE001BA9D9 /* Assets.xcassets in Resources */,
			);
			runOnlyForDeploymentPostprocessing = 0;
		};
/* End PBXResourcesBuildPhase section */

/* Begin PBXShellScriptBuildPhase section */
		0962BCC5212D1D80188F1F5B /* [CP] Copy Pods Resources */ = {
			isa = PBXShellScriptBuildPhase;
			buildActionMask = 2147483647;
			files = (
			);
			inputFileListPaths = (
				"${PODS_ROOT}/Target Support Files/Pods-Demo/Pods-Demo-resources-${CONFIGURATION}-input-files.xcfilelist",
			);
			name = "[CP] Copy Pods Resources";
			outputFileListPaths = (
				"${PODS_ROOT}/Target Support Files/Pods-Demo/Pods-Demo-resources-${CONFIGURATION}-output-files.xcfilelist",
			);
			runOnlyForDeploymentPostprocessing = 0;
			shellPath = /bin/sh;
			shellScript = "\"${PODS_ROOT}/Target Support Files/Pods-Demo/Pods-Demo-resources.sh\"\n";
			showEnvVarsInLog = 0;
		};
		10A7FF6A9A675616630246E7 /* [CP] Check Pods Manifest.lock */ = {
			isa = PBXShellScriptBuildPhase;
			buildActionMask = 2147483647;
			files = (
			);
			inputFileListPaths = (
			);
			inputPaths = (
				"${PODS_PODFILE_DIR_PATH}/Podfile.lock",
				"${PODS_ROOT}/Manifest.lock",
			);
			name = "[CP] Check Pods Manifest.lock";
			outputFileListPaths = (
			);
			outputPaths = (
				"$(DERIVED_FILE_DIR)/Pods-Test Targets-checkManifestLockResult.txt",
			);
			runOnlyForDeploymentPostprocessing = 0;
			shellPath = /bin/sh;
			shellScript = "diff \"${PODS_PODFILE_DIR_PATH}/Podfile.lock\" \"${PODS_ROOT}/Manifest.lock\" > /dev/null\nif [ $? != 0 ] ; then\n    # print error to STDERR\n    echo \"error: The sandbox is not in sync with the Podfile.lock. Run 'pod install' or update your CocoaPods installation.\" >&2\n    exit 1\nfi\n# This output is used by Xcode 'outputs' to avoid re-running this script phase.\necho \"SUCCESS\" > \"${SCRIPT_OUTPUT_FILE_0}\"\n";
			showEnvVarsInLog = 0;
		};
		BFE813C074247E73A5CE35F0 /* [CP] Check Pods Manifest.lock */ = {
			isa = PBXShellScriptBuildPhase;
			buildActionMask = 2147483647;
			files = (
			);
			inputFileListPaths = (
			);
			inputPaths = (
				"${PODS_PODFILE_DIR_PATH}/Podfile.lock",
				"${PODS_ROOT}/Manifest.lock",
			);
			name = "[CP] Check Pods Manifest.lock";
			outputFileListPaths = (
			);
			outputPaths = (
				"$(DERIVED_FILE_DIR)/Pods-Demo-checkManifestLockResult.txt",
			);
			runOnlyForDeploymentPostprocessing = 0;
			shellPath = /bin/sh;
			shellScript = "diff \"${PODS_PODFILE_DIR_PATH}/Podfile.lock\" \"${PODS_ROOT}/Manifest.lock\" > /dev/null\nif [ $? != 0 ] ; then\n    # print error to STDERR\n    echo \"error: The sandbox is not in sync with the Podfile.lock. Run 'pod install' or update your CocoaPods installation.\" >&2\n    exit 1\nfi\n# This output is used by Xcode 'outputs' to avoid re-running this script phase.\necho \"SUCCESS\" > \"${SCRIPT_OUTPUT_FILE_0}\"\n";
			showEnvVarsInLog = 0;
		};
/* End PBXShellScriptBuildPhase section */

/* Begin PBXSourcesBuildPhase section */
		0AE8554A2390933100F2E245 /* Sources */ = {
			isa = PBXSourcesBuildPhase;
			buildActionMask = 2147483647;
			files = (
				0AE855512390933100F2E245 /* Test_Targets.swift in Sources */,
			);
			runOnlyForDeploymentPostprocessing = 0;
		};
		0AEB96AA22FBCBA500341DFF /* Sources */ = {
			isa = PBXSourcesBuildPhase;
			buildActionMask = 2147483647;
			files = (
				0A40AF77235D41290008736E /* CollectionViewAppearance.swift in Sources */,
				0A590004236A371600F463DA /* CollectionViewDictionaryDemoViewController.swift in Sources */,
				0A46A00B23793C0200B35811 /* WidthCustomizationViewController.swift in Sources */,
				0A46A005237892C100B35811 /* HorizontalLayoutViewController.swift in Sources */,
				0AEA09BD242A941700F9ED0C /* SwipeActionsViewController.swift in Sources */,
				0A2378402373B0010048092A /* KeyboardTestingViewController.swift in Sources */,
				0A3FFA6D238336870080E0D9 /* InvoicesPaymentScheduleDemoViewController.swift in Sources */,
				0AB8B0D2237CD47A00CBC434 /* ReorderingViewController.swift in Sources */,
				0AEB96E222FBCC1D00341DFF /* AppDelegate.swift in Sources */,
				0AEB96DF22FBCC1D00341DFF /* DemosRootViewController.swift in Sources */,
				0A0D12A6235FBD2D00DB11CE /* BlueprintListDemoViewController.swift in Sources */,
				C2560A942411830D00F6B31E /* AutoScrollingViewController.swift in Sources */,
				0AEB96DE22FBCC1D00341DFF /* CollectionViewBasicDemoViewController.swift in Sources */,
				0A58D85123CD3FCF00583C25 /* FlowLayoutViewController.swift in Sources */,
				0AEB96E122FBCC1D00341DFF /* Blueprint.swift in Sources */,
				0A81AAD0245F696600656DF7 /* CustomLayoutsViewController.swift in Sources */,
				0AAA0EB1236367D000B32F63 /* ItemizationEditorViewController.swift in Sources */,
				0AEB96E322FBCC1D00341DFF /* Font.swift in Sources */,
			);
			runOnlyForDeploymentPostprocessing = 0;
		};
/* End PBXSourcesBuildPhase section */

/* Begin PBXVariantGroup section */
		0AEB96BA22FBCBA600341DFF /* LaunchScreen.storyboard */ = {
			isa = PBXVariantGroup;
			children = (
				0AEB96BB22FBCBA600341DFF /* Base */,
			);
			name = LaunchScreen.storyboard;
			sourceTree = "<group>";
		};
/* End PBXVariantGroup section */

/* Begin XCBuildConfiguration section */
		0AE855532390933100F2E245 /* Debug */ = {
			isa = XCBuildConfiguration;
			baseConfigurationReference = C55FB4CC847A4E4F271441F7 /* Pods-Test Targets.debug.xcconfig */;
			buildSettings = {
				CODE_SIGN_STYLE = Automatic;
				INFOPLIST_FILE = "Test Targets/Info.plist";
				LD_RUNPATH_SEARCH_PATHS = (
					"$(inherited)",
					"@executable_path/Frameworks",
					"@loader_path/Frameworks",
				);
				PRODUCT_BUNDLE_IDENTIFIER = "com.squareup.Test-Targets";
				PRODUCT_NAME = "$(TARGET_NAME)";
				SWIFT_VERSION = 5.0;
				TARGETED_DEVICE_FAMILY = "1,2";
			};
			name = Debug;
		};
		0AE855542390933100F2E245 /* Release */ = {
			isa = XCBuildConfiguration;
			baseConfigurationReference = E0E11D5AA6E2508505BEE4FC /* Pods-Test Targets.release.xcconfig */;
			buildSettings = {
				CODE_SIGN_STYLE = Automatic;
				INFOPLIST_FILE = "Test Targets/Info.plist";
				LD_RUNPATH_SEARCH_PATHS = (
					"$(inherited)",
					"@executable_path/Frameworks",
					"@loader_path/Frameworks",
				);
				PRODUCT_BUNDLE_IDENTIFIER = "com.squareup.Test-Targets";
				PRODUCT_NAME = "$(TARGET_NAME)";
				SWIFT_VERSION = 5.0;
				TARGETED_DEVICE_FAMILY = "1,2";
			};
			name = Release;
		};
		0AEB96BE22FBCBA600341DFF /* Debug */ = {
			isa = XCBuildConfiguration;
			buildSettings = {
				ALWAYS_SEARCH_USER_PATHS = NO;
				CLANG_ANALYZER_NONNULL = YES;
				CLANG_ANALYZER_NUMBER_OBJECT_CONVERSION = YES_AGGRESSIVE;
				CLANG_CXX_LANGUAGE_STANDARD = "gnu++14";
				CLANG_CXX_LIBRARY = "libc++";
				CLANG_ENABLE_MODULES = YES;
				CLANG_ENABLE_OBJC_ARC = YES;
				CLANG_ENABLE_OBJC_WEAK = YES;
				CLANG_WARN_BLOCK_CAPTURE_AUTORELEASING = YES;
				CLANG_WARN_BOOL_CONVERSION = YES;
				CLANG_WARN_COMMA = YES;
				CLANG_WARN_CONSTANT_CONVERSION = YES;
				CLANG_WARN_DEPRECATED_OBJC_IMPLEMENTATIONS = YES;
				CLANG_WARN_DIRECT_OBJC_ISA_USAGE = YES_ERROR;
				CLANG_WARN_DOCUMENTATION_COMMENTS = YES;
				CLANG_WARN_EMPTY_BODY = YES;
				CLANG_WARN_ENUM_CONVERSION = YES;
				CLANG_WARN_INFINITE_RECURSION = YES;
				CLANG_WARN_INT_CONVERSION = YES;
				CLANG_WARN_NON_LITERAL_NULL_CONVERSION = YES;
				CLANG_WARN_OBJC_IMPLICIT_RETAIN_SELF = YES;
				CLANG_WARN_OBJC_LITERAL_CONVERSION = YES;
				CLANG_WARN_OBJC_ROOT_CLASS = YES_ERROR;
				CLANG_WARN_RANGE_LOOP_ANALYSIS = YES;
				CLANG_WARN_STRICT_PROTOTYPES = YES;
				CLANG_WARN_SUSPICIOUS_MOVE = YES;
				CLANG_WARN_UNGUARDED_AVAILABILITY = YES_AGGRESSIVE;
				CLANG_WARN_UNREACHABLE_CODE = YES;
				CLANG_WARN__DUPLICATE_METHOD_MATCH = YES;
				CODE_SIGN_IDENTITY = "iPhone Developer";
				COPY_PHASE_STRIP = NO;
				DEBUG_INFORMATION_FORMAT = dwarf;
				ENABLE_STRICT_OBJC_MSGSEND = YES;
				ENABLE_TESTABILITY = YES;
				GCC_C_LANGUAGE_STANDARD = gnu11;
				GCC_DYNAMIC_NO_PIC = NO;
				GCC_NO_COMMON_BLOCKS = YES;
				GCC_OPTIMIZATION_LEVEL = 0;
				GCC_PREPROCESSOR_DEFINITIONS = (
					"DEBUG=1",
					"$(inherited)",
				);
				GCC_WARN_64_TO_32_BIT_CONVERSION = YES;
				GCC_WARN_ABOUT_RETURN_TYPE = YES_ERROR;
				GCC_WARN_UNDECLARED_SELECTOR = YES;
				GCC_WARN_UNINITIALIZED_AUTOS = YES_AGGRESSIVE;
				GCC_WARN_UNUSED_FUNCTION = YES;
				GCC_WARN_UNUSED_VARIABLE = YES;
				IPHONEOS_DEPLOYMENT_TARGET = 10.0;
				MTL_ENABLE_DEBUG_INFO = INCLUDE_SOURCE;
				MTL_FAST_MATH = YES;
				ONLY_ACTIVE_ARCH = YES;
				SDKROOT = iphoneos;
				SWIFT_ACTIVE_COMPILATION_CONDITIONS = DEBUG;
				SWIFT_OPTIMIZATION_LEVEL = "-Onone";
			};
			name = Debug;
		};
		0AEB96BF22FBCBA600341DFF /* Release */ = {
			isa = XCBuildConfiguration;
			buildSettings = {
				ALWAYS_SEARCH_USER_PATHS = NO;
				CLANG_ANALYZER_NONNULL = YES;
				CLANG_ANALYZER_NUMBER_OBJECT_CONVERSION = YES_AGGRESSIVE;
				CLANG_CXX_LANGUAGE_STANDARD = "gnu++14";
				CLANG_CXX_LIBRARY = "libc++";
				CLANG_ENABLE_MODULES = YES;
				CLANG_ENABLE_OBJC_ARC = YES;
				CLANG_ENABLE_OBJC_WEAK = YES;
				CLANG_WARN_BLOCK_CAPTURE_AUTORELEASING = YES;
				CLANG_WARN_BOOL_CONVERSION = YES;
				CLANG_WARN_COMMA = YES;
				CLANG_WARN_CONSTANT_CONVERSION = YES;
				CLANG_WARN_DEPRECATED_OBJC_IMPLEMENTATIONS = YES;
				CLANG_WARN_DIRECT_OBJC_ISA_USAGE = YES_ERROR;
				CLANG_WARN_DOCUMENTATION_COMMENTS = YES;
				CLANG_WARN_EMPTY_BODY = YES;
				CLANG_WARN_ENUM_CONVERSION = YES;
				CLANG_WARN_INFINITE_RECURSION = YES;
				CLANG_WARN_INT_CONVERSION = YES;
				CLANG_WARN_NON_LITERAL_NULL_CONVERSION = YES;
				CLANG_WARN_OBJC_IMPLICIT_RETAIN_SELF = YES;
				CLANG_WARN_OBJC_LITERAL_CONVERSION = YES;
				CLANG_WARN_OBJC_ROOT_CLASS = YES_ERROR;
				CLANG_WARN_RANGE_LOOP_ANALYSIS = YES;
				CLANG_WARN_STRICT_PROTOTYPES = YES;
				CLANG_WARN_SUSPICIOUS_MOVE = YES;
				CLANG_WARN_UNGUARDED_AVAILABILITY = YES_AGGRESSIVE;
				CLANG_WARN_UNREACHABLE_CODE = YES;
				CLANG_WARN__DUPLICATE_METHOD_MATCH = YES;
				CODE_SIGN_IDENTITY = "iPhone Developer";
				COPY_PHASE_STRIP = NO;
				DEBUG_INFORMATION_FORMAT = "dwarf-with-dsym";
				ENABLE_NS_ASSERTIONS = NO;
				ENABLE_STRICT_OBJC_MSGSEND = YES;
				GCC_C_LANGUAGE_STANDARD = gnu11;
				GCC_NO_COMMON_BLOCKS = YES;
				GCC_WARN_64_TO_32_BIT_CONVERSION = YES;
				GCC_WARN_ABOUT_RETURN_TYPE = YES_ERROR;
				GCC_WARN_UNDECLARED_SELECTOR = YES;
				GCC_WARN_UNINITIALIZED_AUTOS = YES_AGGRESSIVE;
				GCC_WARN_UNUSED_FUNCTION = YES;
				GCC_WARN_UNUSED_VARIABLE = YES;
				IPHONEOS_DEPLOYMENT_TARGET = 10.0;
				MTL_ENABLE_DEBUG_INFO = NO;
				MTL_FAST_MATH = YES;
				SDKROOT = iphoneos;
				SWIFT_COMPILATION_MODE = wholemodule;
				SWIFT_OPTIMIZATION_LEVEL = "-O";
				VALIDATE_PRODUCT = YES;
			};
			name = Release;
		};
		0AEB96C122FBCBA600341DFF /* Debug */ = {
			isa = XCBuildConfiguration;
			baseConfigurationReference = C9EC890C0D683F6A704AB9ED /* Pods-Demo.debug.xcconfig */;
			buildSettings = {
				ASSETCATALOG_COMPILER_APPICON_NAME = AppIcon;
				CODE_SIGN_STYLE = Automatic;
				INFOPLIST_FILE = Demo/Info.plist;
				LD_RUNPATH_SEARCH_PATHS = (
					"$(inherited)",
					"@executable_path/Frameworks",
				);
				PRODUCT_BUNDLE_IDENTIFIER = com.kve.listable.Demo;
				PRODUCT_NAME = "$(TARGET_NAME)";
				SWIFT_VERSION = 5.0;
				TARGETED_DEVICE_FAMILY = "1,2";
			};
			name = Debug;
		};
		0AEB96C222FBCBA600341DFF /* Release */ = {
			isa = XCBuildConfiguration;
			baseConfigurationReference = 06908B38E59ACD7502B5332F /* Pods-Demo.release.xcconfig */;
			buildSettings = {
				ASSETCATALOG_COMPILER_APPICON_NAME = AppIcon;
				CODE_SIGN_STYLE = Automatic;
				INFOPLIST_FILE = Demo/Info.plist;
				LD_RUNPATH_SEARCH_PATHS = (
					"$(inherited)",
					"@executable_path/Frameworks",
				);
				PRODUCT_BUNDLE_IDENTIFIER = com.kve.listable.Demo;
				PRODUCT_NAME = "$(TARGET_NAME)";
				SWIFT_VERSION = 5.0;
				TARGETED_DEVICE_FAMILY = "1,2";
			};
			name = Release;
		};
/* End XCBuildConfiguration section */

/* Begin XCConfigurationList section */
		0AE855552390933100F2E245 /* Build configuration list for PBXNativeTarget "Test Targets" */ = {
			isa = XCConfigurationList;
			buildConfigurations = (
				0AE855532390933100F2E245 /* Debug */,
				0AE855542390933100F2E245 /* Release */,
			);
			defaultConfigurationIsVisible = 0;
			defaultConfigurationName = Release;
		};
		0AEB96A922FBCBA500341DFF /* Build configuration list for PBXProject "Demo" */ = {
			isa = XCConfigurationList;
			buildConfigurations = (
				0AEB96BE22FBCBA600341DFF /* Debug */,
				0AEB96BF22FBCBA600341DFF /* Release */,
			);
			defaultConfigurationIsVisible = 0;
			defaultConfigurationName = Release;
		};
		0AEB96C022FBCBA600341DFF /* Build configuration list for PBXNativeTarget "Demo" */ = {
			isa = XCConfigurationList;
			buildConfigurations = (
				0AEB96C122FBCBA600341DFF /* Debug */,
				0AEB96C222FBCBA600341DFF /* Release */,
			);
			defaultConfigurationIsVisible = 0;
			defaultConfigurationName = Release;
		};
/* End XCConfigurationList section */
	};
	rootObject = 0AEB96A622FBCBA500341DFF /* Project object */;
}<|MERGE_RESOLUTION|>--- conflicted
+++ resolved
@@ -16,8 +16,6 @@
 		0A46A00B23793C0200B35811 /* WidthCustomizationViewController.swift in Sources */ = {isa = PBXBuildFile; fileRef = 0A46A00A23793C0200B35811 /* WidthCustomizationViewController.swift */; };
 		0A58D85123CD3FCF00583C25 /* FlowLayoutViewController.swift in Sources */ = {isa = PBXBuildFile; fileRef = 0A58D85023CD3FCF00583C25 /* FlowLayoutViewController.swift */; };
 		0A590004236A371600F463DA /* CollectionViewDictionaryDemoViewController.swift in Sources */ = {isa = PBXBuildFile; fileRef = 0A590002236A371600F463DA /* CollectionViewDictionaryDemoViewController.swift */; };
-<<<<<<< HEAD
-=======
 		0A81AAD0245F696600656DF7 /* CustomLayoutsViewController.swift in Sources */ = {isa = PBXBuildFile; fileRef = 0A81AACF245F696600656DF7 /* CustomLayoutsViewController.swift */; };
 		0A8AEF852315F68400CCB7F3 /* are-we-there-yet.png in Resources */ = {isa = PBXBuildFile; fileRef = 0A8AEF7E2315F68400CCB7F3 /* are-we-there-yet.png */; };
 		0A8AEF862315F68400CCB7F3 /* this-american-life.jpg in Resources */ = {isa = PBXBuildFile; fileRef = 0A8AEF7F2315F68400CCB7F3 /* this-american-life.jpg */; };
@@ -26,7 +24,6 @@
 		0A8AEF892315F68400CCB7F3 /* the-impact.png in Resources */ = {isa = PBXBuildFile; fileRef = 0A8AEF822315F68400CCB7F3 /* the-impact.png */; };
 		0A8AEF8A2315F68400CCB7F3 /* wait-wait.png in Resources */ = {isa = PBXBuildFile; fileRef = 0A8AEF832315F68400CCB7F3 /* wait-wait.png */; };
 		0A8AEF8B2315F68400CCB7F3 /* nancy.png in Resources */ = {isa = PBXBuildFile; fileRef = 0A8AEF842315F68400CCB7F3 /* nancy.png */; };
->>>>>>> df457e3a
 		0AAA0EB1236367D000B32F63 /* ItemizationEditorViewController.swift in Sources */ = {isa = PBXBuildFile; fileRef = 0AAA0EB0236367D000B32F63 /* ItemizationEditorViewController.swift */; };
 		0AB8B0D2237CD47A00CBC434 /* ReorderingViewController.swift in Sources */ = {isa = PBXBuildFile; fileRef = 0AB8B0D1237CD47A00CBC434 /* ReorderingViewController.swift */; };
 		0AE855512390933100F2E245 /* Test_Targets.swift in Sources */ = {isa = PBXBuildFile; fileRef = 0AE855502390933100F2E245 /* Test_Targets.swift */; };
@@ -55,8 +52,6 @@
 		0A46A00A23793C0200B35811 /* WidthCustomizationViewController.swift */ = {isa = PBXFileReference; lastKnownFileType = sourcecode.swift; path = WidthCustomizationViewController.swift; sourceTree = "<group>"; };
 		0A58D85023CD3FCF00583C25 /* FlowLayoutViewController.swift */ = {isa = PBXFileReference; lastKnownFileType = sourcecode.swift; path = FlowLayoutViewController.swift; sourceTree = "<group>"; };
 		0A590002236A371600F463DA /* CollectionViewDictionaryDemoViewController.swift */ = {isa = PBXFileReference; fileEncoding = 4; lastKnownFileType = sourcecode.swift; path = CollectionViewDictionaryDemoViewController.swift; sourceTree = "<group>"; };
-<<<<<<< HEAD
-=======
 		0A81AACF245F696600656DF7 /* CustomLayoutsViewController.swift */ = {isa = PBXFileReference; lastKnownFileType = sourcecode.swift; path = CustomLayoutsViewController.swift; sourceTree = "<group>"; };
 		0A8AEF7E2315F68400CCB7F3 /* are-we-there-yet.png */ = {isa = PBXFileReference; lastKnownFileType = image.png; path = "are-we-there-yet.png"; sourceTree = "<group>"; };
 		0A8AEF7F2315F68400CCB7F3 /* this-american-life.jpg */ = {isa = PBXFileReference; lastKnownFileType = image.jpeg; path = "this-american-life.jpg"; sourceTree = "<group>"; };
@@ -65,7 +60,6 @@
 		0A8AEF822315F68400CCB7F3 /* the-impact.png */ = {isa = PBXFileReference; lastKnownFileType = image.png; path = "the-impact.png"; sourceTree = "<group>"; };
 		0A8AEF832315F68400CCB7F3 /* wait-wait.png */ = {isa = PBXFileReference; lastKnownFileType = image.png; path = "wait-wait.png"; sourceTree = "<group>"; };
 		0A8AEF842315F68400CCB7F3 /* nancy.png */ = {isa = PBXFileReference; lastKnownFileType = image.png; path = nancy.png; sourceTree = "<group>"; };
->>>>>>> df457e3a
 		0AAA0EB0236367D000B32F63 /* ItemizationEditorViewController.swift */ = {isa = PBXFileReference; lastKnownFileType = sourcecode.swift; path = ItemizationEditorViewController.swift; sourceTree = "<group>"; };
 		0AB8B0D1237CD47A00CBC434 /* ReorderingViewController.swift */ = {isa = PBXFileReference; lastKnownFileType = sourcecode.swift; path = ReorderingViewController.swift; sourceTree = "<group>"; };
 		0AE8554E2390933100F2E245 /* Test Targets.xctest */ = {isa = PBXFileReference; explicitFileType = wrapper.cfbundle; includeInIndex = 0; path = "Test Targets.xctest"; sourceTree = BUILT_PRODUCTS_DIR; };
