//
//  TableViewDemosRootViewController.swift
//  CheckoutApplet
//
//  Created by Kyle Van Essen on 6/24/19.
//

import UIKit
import Listable


public final class DemosRootViewController : ListViewController
{
    public override func viewDidLoad() {
        super.viewDidLoad()
        
        self.title = "Demos"
    }
    
    func push(_ viewController : UIViewController) {
        self.navigationController?.pushViewController(viewController, animated: true)
    }
    
    public override func configure(list: inout ListProperties) {
        
        list.appearance = .demoAppearance
        list.layout = .demoLayout
        
        list.content.overscrollFooter = HeaderFooter(
            DemoHeader(title: "Thanks for using Listable!!")
        )
        
        list("list-view") { section in
            
            section.header = HeaderFooter(
                DemoHeader(title: "List Views")
            )
            
            section += Item(
                DemoItem(text: "Basic Demo"),
                selectionStyle: .selectable(),
                onSelect : { _ in
                    self.push(CollectionViewBasicDemoViewController())
                }
            )
            
<<<<<<< HEAD
            list("layouts") { section in
                
                section.header = HeaderFooter(
                    DemoHeader(title: "Other Layouts")
                )
                
                section += Item(
                    DemoItem(text: "Grid Layout"),
                    selectionStyle: .tappable,
                    onSelect : { _ in
                        self.push(GridLayoutViewController())
                })
                
                section += Item(
                    DemoItem(text: "Paged Layout"),
                    selectionStyle: .tappable,
                    onSelect : { _ in
                        self.push(PagedViewController())
                })
                
                section += Item(
                    DemoItem(text: "Horizontal Layout"),
                    selectionStyle: .tappable,
                    onSelect : { _ in
                        self.push(HorizontalLayoutViewController())
                })
                
                section += Item(
                    DemoItem(text: "Width Customization"),
                    selectionStyle: .tappable,
                    onSelect : { _ in
                        self.push(WidthCustomizationViewController())
                })
=======
            section += Item(
                DemoItem(text: "Blueprint Integration"),
                selectionStyle: .tappable,
                onSelect : { _ in
                    self.push(BlueprintListDemoViewController())
            })
>>>>>>> ed6a8ba9

            section += Item(
                DemoItem(text: "Auto Scrolling (Bottom Pin)"),
                selectionStyle: .tappable,
                onSelect : { _ in
                    self.push(AutoScrollingViewController())
            })
            
            if #available(iOS 13.0, *) {
                section += Item(
                    DemoItem(text: "List State & State Reader"),
                    selectionStyle: .tappable,
                    onSelect: { _ in
                        self.push(ListStateViewController())
                    }
                )
            }

            section += Item(
                DemoItem(text: "Itemization Editor"),
                selectionStyle: .tappable,
                onSelect : { _ in
                    self.push(ItemizationEditorViewController())
            })
            
            section += Item(
                DemoItem(text: "English Dictionary Search"),
                selectionStyle: .tappable,
                onSelect : { _ in
                    self.push(CollectionViewDictionaryDemoViewController())
            })
            
            section += Item(
                DemoItem(text: "Keyboard Testing"),
                selectionStyle: .tappable,
                onSelect : { _ in
                    self.push(KeyboardTestingViewController())
            })
            
            section += Item(
                DemoItem(text: "Reordering (Experimental)"),
                selectionStyle: .tappable,
                onSelect : { _ in
                    self.push(ReorderingViewController())
            })
            
            section += Item(
                DemoItem(text: "Invoices Payment Schedule"),
                selectionStyle: .tappable,
                onSelect : { _ in
                    self.push(InvoicesPaymentScheduleDemoViewController())
            })
            
            section += Item(
                DemoItem(text: "Swipe Actions"),
                selectionStyle: .tappable,
                onSelect : { _ in
                    self.push(SwipeActionsViewController())
            })
            
            section += Item(
                DemoItem(text: "Item Content Coordinator"),
                selectionStyle: .tappable,
                onSelect : { _ in
                    self.push(CoordinatorViewController())
            })
            
            section += Item(
                DemoItem(text: "Item Insert & Remove Animations"),
                selectionStyle: .tappable,
                onSelect: { _ in
                    self.push(ItemInsertAndRemoveAnimationsViewController())
            })
        }
        
        list("layouts") { section in
            
            section.header = HeaderFooter(
                DemoHeader(title: "Other Layouts")
            )
            
            section += Item(
                DemoItem(text: "Grid Layout"),
                selectionStyle: .tappable,
                onSelect : { _ in
                    self.push(CustomLayoutsViewController())
            })
            
            section += Item(
                DemoItem(text: "Paged Layout"),
                selectionStyle: .tappable,
                onSelect : { _ in
                    self.push(PagedViewController())
            })
            
            section += Item(
                DemoItem(text: "Horizontal Layout"),
                selectionStyle: .tappable,
                onSelect : { _ in
                    self.push(HorizontalLayoutViewController())
            })
            
            section += Item(
                DemoItem(text: "Width Customization"),
                selectionStyle: .tappable,
                onSelect : { _ in
                    self.push(WidthCustomizationViewController())
            })

            section += Item(
                DemoItem(text: "Spacing Customization"),
                selectionStyle: .tappable,
                onSelect : { _ in
                    self.push(SpacingCustomizationViewController())
            })
        }
        
        list("selection-state") { section in
            
            section.header = HeaderFooter(
                DemoHeader(title: "List View Selection")
            )

            section += Item(
                DemoItem(text: "Tappable Row"),
                selectionStyle: .tappable
            )
            
            section += Item(
                DemoItem(text: "Tappable Row (Slow Is Selected)"),
                selectionStyle: .tappable,
                onSelect: { _ in
                    Thread.sleep(forTimeInterval: 0.5)
                }
            )
        }
        
        list("collection-view") { section in
            
            section.header = HeaderFooter(
                DemoHeader(title: "UICollectionViews")
            )

            section += Item(
                DemoItem(text: "Flow Layout"),
                selectionStyle: .tappable,
                onSelect : { _ in
                    self.push(FlowLayoutViewController())
            })
        }
        
        list("scroll-view") { section in
            
            section.header = HeaderFooter(
                DemoHeader(title: "UIScrollViews")
            )
            
            section += Item(
                DemoItem(text: "Edges Playground"),
                selectionStyle: .tappable,
                onSelect : { _ in
                    self.push(ScrollViewEdgesPlaygroundViewController())
            })
        }
    }
}
<|MERGE_RESOLUTION|>--- conflicted
+++ resolved
@@ -43,49 +43,13 @@
                     self.push(CollectionViewBasicDemoViewController())
                 }
             )
-            
-<<<<<<< HEAD
-            list("layouts") { section in
-                
-                section.header = HeaderFooter(
-                    DemoHeader(title: "Other Layouts")
-                )
-                
-                section += Item(
-                    DemoItem(text: "Grid Layout"),
-                    selectionStyle: .tappable,
-                    onSelect : { _ in
-                        self.push(GridLayoutViewController())
-                })
-                
-                section += Item(
-                    DemoItem(text: "Paged Layout"),
-                    selectionStyle: .tappable,
-                    onSelect : { _ in
-                        self.push(PagedViewController())
-                })
-                
-                section += Item(
-                    DemoItem(text: "Horizontal Layout"),
-                    selectionStyle: .tappable,
-                    onSelect : { _ in
-                        self.push(HorizontalLayoutViewController())
-                })
-                
-                section += Item(
-                    DemoItem(text: "Width Customization"),
-                    selectionStyle: .tappable,
-                    onSelect : { _ in
-                        self.push(WidthCustomizationViewController())
-                })
-=======
+
             section += Item(
                 DemoItem(text: "Blueprint Integration"),
                 selectionStyle: .tappable,
                 onSelect : { _ in
                     self.push(BlueprintListDemoViewController())
             })
->>>>>>> ed6a8ba9
 
             section += Item(
                 DemoItem(text: "Auto Scrolling (Bottom Pin)"),
@@ -171,7 +135,7 @@
                 DemoItem(text: "Grid Layout"),
                 selectionStyle: .tappable,
                 onSelect : { _ in
-                    self.push(CustomLayoutsViewController())
+                    self.push(GridLayoutViewController())
             })
             
             section += Item(
