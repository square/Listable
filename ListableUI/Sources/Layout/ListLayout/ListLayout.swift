--- conflicted
+++ resolved
@@ -149,10 +149,6 @@
         in context : ListLayoutLayoutContext
     ) -> ListLayoutResult
     
-    
-    func positionStickyListHeaderIfNeeded(in collectionView: UICollectionView)
-    func positionStickySectionHeadersIfNeeded(in collectionView : UICollectionView)
-    
     func setZIndexes()
     
     func positionStickyListHeaderIfNeeded(in context : ListLayoutLayoutContext)
@@ -200,11 +196,6 @@
 }
 
 
-<<<<<<< HEAD
-extension ListLayout {
-    
-    public func positionStickyListHeaderIfNeeded(in collectionView: UICollectionView)
-=======
 extension ListLayout
 {
     public func visibleContentFrame(in context : ListLayoutLayoutContext) -> CGRect
@@ -218,7 +209,6 @@
     }
 
     public func positionStickyListHeaderIfNeeded(in context : ListLayoutLayoutContext)
->>>>>>> 030f94e0
     {
         guard self.listHeaderPosition != .inline else { return }
 
@@ -260,40 +250,9 @@
         }
     }
     
-<<<<<<< HEAD
-    static func isHeaderSticky(
-        list: Bool,
-        section: Bool?,
-        header: Bool?
-    ) -> Bool {
-        
-        /// If the header itself specifies a stickiness; defer to that value.
-        
-        if let header = header {
-            return header
-        }
-        
-        /// Otherwise, use the value from the section's layout value.
-        
-        if let section = section {
-            return section
-        }
-        
-        /// Finally, defer to the list's value.
-        
-        return list
-    }
-    
-    public func positionStickySectionHeadersIfNeeded(in collectionView : UICollectionView)
-    {
-        var visibleContentFrame = self.visibleContentFrame(for: collectionView)
-=======
     public func positionStickySectionHeadersIfNeeded(in context : ListLayoutLayoutContext)
     {
-        guard self.stickySectionHeaders else { return }
-        
         var visibleContentFrame = self.visibleContentFrame(in: context)
->>>>>>> 030f94e0
 
         switch listHeaderPosition {
         case .inline:
@@ -379,6 +338,29 @@
     ) {
         // Nothing. Just a default implementation.
     }
+    
+    private static func isHeaderSticky(
+        list: Bool,
+        section: Bool?,
+        header: Bool?
+    ) -> Bool {
+        
+        /// If the header itself specifies a stickiness; defer to that value.
+        
+        if let header = header {
+            return header
+        }
+        
+        /// Otherwise, use the value from the section's layout value.
+        
+        if let section = section {
+            return section
+        }
+        
+        /// Finally, defer to the list's value.
+        
+        return list
+    }
 }
 
 extension AnyListLayout
