//
//  ListView.VisibleContent.swift
//  ListableUI
//
//  Created by Kyle Van Essen on 5/17/20.
//

import Foundation


extension ListView
{
    final class VisibleContent
    {
        private(set) var headerFooters : Set<HeaderFooter> = Set()
        private(set) var items : Set<Item> = Set()
        
        func update(with view : ListView)
        {
            let (newItems, newHeaderFooters) = self.calculateVisibleContent(in: view)
            
            // Find which items are newly visible (or are no longer visible).
            
            let removed = self.items.subtracting(newItems)
            let added = newItems.subtracting(self.items)
            
            removed.forEach {
                $0.item.setAndPerform(isDisplayed: false)
            }
            
            added.forEach {
                $0.item.setAndPerform(isDisplayed: true)
            }
                        
            self.items = newItems
            self.headerFooters = newHeaderFooters
            
            // Inform any state reader callbacks of the changes.
            
            let callStateReader = removed.isEmpty == false || added.isEmpty == false
            
            if callStateReader {
                ListStateObserver.perform(view.stateObserver.onVisibilityChanged, "Visibility Changed", with: view) { actions in
                    ListStateObserver.VisibilityChanged(
                        actions: actions,
                        positionInfo: view.scrollPositionInfo,
                        displayed: added.map { $0.item.anyModel },
                        endedDisplay: removed.map { $0.item.anyModel }
                    )
                }
            }
        }
        
        var info : Info {
            Info(
                headerFooters: Set(self.headerFooters.map {
                    Info.HeaderFooter(kind: $0.kind, indexPath: $0.indexPath)
                }),
                items: Set(self.items.map {
                    Info.Item(identifier: $0.item.anyModel.anyIdentifier, indexPath: $0.indexPath)
                })
            )
        }
        
<<<<<<< HEAD
=======
        func updateVisibleViews(with environment : ListEnvironment, animated : Bool)
        {
            // Perform Updates Of Visible Headers & Footers
            
            self.headerFooters.forEach {
                $0.headerFooter.applyToVisibleView(with: environment)
            }
            
            // Perform Updates Of Visible Items
            
            let update = {
                self.items.forEach {
                    $0.item.applyToVisibleCell(with: environment)
                }
            }
            
            if animated {
                UIView.animate(withDuration: 0.2, animations: update)
            } else {
                update()
            }
        }
        
>>>>>>> cefc3572
        private func calculateVisibleContent(in view : ListView) -> (Set<Item>, Set<HeaderFooter>)
        {
            let visibleFrame = view.collectionView.bounds
            
            let visibleAttributes = view.collectionViewLayout.visibleLayoutAttributesForElements(in: visibleFrame) ?? []
            
            var items : Set<Item> = []
            var headerFooters : Set<HeaderFooter> = []
            
            for item in visibleAttributes {
                switch item.representedElementCategory {
                case .cell:
                    items.insert(Item(
                        indexPath: item.indexPath,
                        item: view.storage.presentationState.item(at: item.indexPath)
                    ))
                    
                case .supplementaryView:
                    let kind = SupplementaryKind(rawValue: item.representedElementKind!)!
                    
                    headerFooters.insert(HeaderFooter(
                        kind: kind,
                        indexPath: item.indexPath,
                        headerFooter: view.storage.presentationState.headerFooter(of: kind, in: item.indexPath.section)
                    ))
                    
                case .decorationView: fatalError()
                    
                @unknown default: assertionFailure("Unknown representedElementCategory type.")
                }
            }
            
            return (items, headerFooters)
        }
    }
}

extension ListView.VisibleContent
{
    struct HeaderFooter : Hashable
    {
        let kind : SupplementaryKind
        let indexPath : IndexPath
        
        let headerFooter : PresentationState.HeaderFooterViewStatePair
        
        static func == (lhs : Self, rhs : Self) -> Bool
        {
            lhs.kind == rhs.kind && lhs.indexPath == rhs.indexPath && lhs.headerFooter === rhs.headerFooter
        }
        
        func hash(into hasher: inout Hasher)
        {
            hasher.combine(self.kind)
            hasher.combine(self.indexPath)
            hasher.combine(ObjectIdentifier(self.headerFooter))
        }
    }
    
    struct Item : Hashable
    {
        let indexPath : IndexPath
        let item : AnyPresentationItemState
        
        static func == (lhs : Self, rhs : Self) -> Bool
        {
            lhs.indexPath == rhs.indexPath && lhs.item === rhs.item
        }
        
        func hash(into hasher: inout Hasher)
        {
            hasher.combine(self.indexPath)
            hasher.combine(ObjectIdentifier(self.item))
        }
    }
    
    /// Note: Because this type exposes index paths and the internal `SupplementaryKind`,
    /// it is intended for internal usage or unit testing purposes only.
    /// Public consumers and APIs should utilize `ListScrollPositionInfo`.
    struct Info : Equatable
    {
        var headerFooters : Set<HeaderFooter>
        var items : Set<Item>
        
        struct HeaderFooter : Hashable
        {
            var kind : SupplementaryKind
            var indexPath : IndexPath
        }
        
        struct Item : Hashable
        {
            var identifier : AnyIdentifier
            var indexPath : IndexPath
        }
    }
}<|MERGE_RESOLUTION|>--- conflicted
+++ resolved
@@ -62,32 +62,6 @@
             )
         }
         
-<<<<<<< HEAD
-=======
-        func updateVisibleViews(with environment : ListEnvironment, animated : Bool)
-        {
-            // Perform Updates Of Visible Headers & Footers
-            
-            self.headerFooters.forEach {
-                $0.headerFooter.applyToVisibleView(with: environment)
-            }
-            
-            // Perform Updates Of Visible Items
-            
-            let update = {
-                self.items.forEach {
-                    $0.item.applyToVisibleCell(with: environment)
-                }
-            }
-            
-            if animated {
-                UIView.animate(withDuration: 0.2, animations: update)
-            } else {
-                update()
-            }
-        }
-        
->>>>>>> cefc3572
         private func calculateVisibleContent(in view : ListView) -> (Set<Item>, Set<HeaderFooter>)
         {
             let visibleFrame = view.collectionView.bounds
