//
//  DefaultSwipeView.swift
//  ListableUI
//
//  Created by Kyle Bashour on 4/17/20.
//

import UIKit

private let haptics = UIImpactFeedbackGenerator(style: .light)

public final class DefaultSwipeActionsView: UIView, ItemContentSwipeActionsView {
    public struct Style: Equatable {
        public enum Shape: Equatable {
            case rectangle(cornerRadius: CGFloat)
        }

        public static let `default` = Style()

        public var actionShape: Shape
        public var interActionSpacing: CGFloat
        public var containerInsets: UIEdgeInsets

        public init(
            actionShape: Shape = .rectangle(cornerRadius: 0),
            interActionSpacing: CGFloat = 0,
            containerInsets: UIEdgeInsets = .zero
        ) {
            self.actionShape = actionShape
            self.interActionSpacing = interActionSpacing
            self.containerInsets = containerInsets
        }

        var cornerRadius: CGFloat {
            switch actionShape {
            case let .rectangle(cornerRadius):
                return cornerRadius
            }
        }
    }

    private var actionButtons: [DefaultSwipeActionButton] = []
    private let container: UIView = {
        let view = UIView()
        view.backgroundColor = .clear
        view.clipsToBounds = true
        return view
    }()

    private var calculatedNaturalWidth: CGFloat = 0

    private var firstAction: SwipeAction?
    private var didPerformAction: SwipeAction.CompletionHandler
    private let style: Style

    public var swipeActionsWidth: CGFloat {
        calculatedNaturalWidth + safeAreaInsets.right
    }

    private var state: SwipeActionState = .closed

    public init(
        style: Style,
        didPerformAction: @escaping SwipeAction.CompletionHandler
    ) {
        self.style = style
        self.didPerformAction = didPerformAction
        super.init(frame: .zero)
        clipsToBounds = true

        addSubview(container)
    }

    @available(*, unavailable)
    required init?(coder _: NSCoder) {
        fatalError("init(coder:) has not been implemented")
    }

    override public func layoutSubviews() {
        super.layoutSubviews()

        let insets = style.containerInsets
        container.frame.origin.y = insets.top
        container.frame.origin.x = insets.left
        container.frame.size.width = max(0, bounds.size.width - insets.left - insets.right)
        container.frame.size.height = max(0, bounds.size.height - insets.top - insets.bottom)

        // Calculates the x origin for each button based on the width of each button before it
        // and the percent that the actions are slid open for the overlapping parallax effect
        func xOriginForButton(at index: Int) -> CGFloat {
            let previousButtons = Array(actionButtons[0 ..< index])
            let position = width(ofButtons: previousButtons)
            let percentOpen = bounds.width / swipeActionsWidth
            return percentOpen * position
        }

        for (index, button) in actionButtons.enumerated() {
            // Size each button to its natural size, but always match the height
            button.sizeToFit()
            button.frame.size.height = container.bounds.height

            // Each button is wrapped in a container that enables the parallax effect.
            // They're positioned using the function above, and the width is based on
            // the space available before the next button.
            let wrapperView = button.superview!
            wrapperView.frame = button.frame
            wrapperView.frame.origin.x = xOriginForButton(at: index) + CGFloat(index) * style.interActionSpacing
            wrapperView.frame.size.width = max(0, xOriginForButton(at: index + 1) - xOriginForButton(at: index))

            // If there's only one action, the button stays right-aligned while the container stretches.
            // For multiple actions, they stay left-aligned.
            if wrapperView.frame.width > button.frame.width, actionButtons.count == 1 {
                button.frame.origin.x = wrapperView.frame.width - button.frame.width
            } else {
                button.frame.origin.x = 0
            }
        }

        // Adjust the last button container view to fill the safe area space
        if let lastButtonContainer = actionButtons.last?.superview {
            lastButtonContainer.frame.size.width = max(0, container.bounds.width - lastButtonContainer.frame.origin.x)
        }

        // If the last action will be automatically performed or the state is set to expand the actions
        // for performing the last action, have the last action fill the available space.
        if state == .swiping(willPerformAction: true) || state == .expandActions {
            actionButtons.last?.superview?.frame = container.bounds
            actionButtons.last?.frame.origin.x = 0
        }
    }

    private func width(ofButtons buttons: [DefaultSwipeActionButton]) -> CGFloat {
        buttons.reduce(0) { width, button in
            width + button.sizeThatFits(UIView.layoutFittingCompressedSize).width
        } + CGFloat(max(0, buttons.count - 1)) * style.interActionSpacing
    }

    public func apply(actions: SwipeActionsConfiguration) {
        if actionButtons.count != actions.actions.count {
            actionButtons.forEach { $0.superview?.removeFromSuperview() }
            actionButtons = actions.actions.map { _ in
                let button = DefaultSwipeActionButton()
                button.layer.cornerRadius = style.cornerRadius
                let wrapperView = UIView()
                wrapperView.addSubview(button)
                wrapperView.layer.cornerRadius = style.cornerRadius
                container.addSubview(wrapperView)
                return button
            }
        }

        firstAction = actions.actions.first

        for (index, action) in actions.actions.reversed().enumerated() {
            actionButtons[index].set(action: action, didPerformAction: didPerformAction)
            actionButtons[index].superview?.backgroundColor = action.backgroundColor
        }

        calculatedNaturalWidth = width(ofButtons: actionButtons) + style.containerInsets.left + style.containerInsets.right
    }

    public func apply(state: SwipeActionState) {
        haptics.prepare()

        switch (state, self.state) {
        case (.swiping, .swiping) where state != self.state:

            self.state = state

            haptics.impactOccurred()

            UIViewPropertyAnimator {
                self.setNeedsLayout()
                self.layoutIfNeeded()
            }.startAnimation()

        case (.willPerformFirstActionAutomatically, _):

            firstAction.flatMap { action in
                action.handler(didPerformAction)
            }

        default:

            self.state = state

            setNeedsLayout()
        }
    }
}

private class DefaultSwipeActionButton: UIButton {
    private let inset: CGFloat = 16
    private var action: SwipeAction?
    private var didPerformAction: ((Bool) -> Void)?

    override init(frame: CGRect) {
        super.init(frame: frame)

        titleLabel?.font = .systemFont(ofSize: 15, weight: .medium)
        contentEdgeInsets = UIEdgeInsets(top: 0, left: inset, bottom: 0, right: inset)
        addTarget(self, action: #selector(onTap), for: .primaryActionTriggered)
    }

    @available(*, unavailable)
    required init?(coder _: NSCoder) {
        fatalError("init(coder:) has not been implemented")
    }

    func set(action: SwipeAction, didPerformAction: @escaping SwipeAction.CompletionHandler) {
        self.action = action
        
        self.didPerformAction = didPerformAction
        
        backgroundColor = action.backgroundColor
        tintColor = action.tintColor
        
        setTitle(action.title, for: .normal)
        setTitleColor(action.tintColor, for: .normal)
        setImage(action.image, for: .normal)
<<<<<<< HEAD

        tintColor = action.tintColor
        setTitleColor(action.tintColor, for: .normal)
=======
        
        accessibilityLabel = action.accessibilityLabel
        accessibilityValue = action.accessibilityValue
        accessibilityHint = action.accessibilityHint
>>>>>>> cdbfb04d
    }

    @objc private func onTap() {
        guard let action = action, let didPerformAction = didPerformAction else { return }
        action.handler(didPerformAction)
    }
}<|MERGE_RESOLUTION|>--- conflicted
+++ resolved
@@ -209,25 +209,19 @@
 
     func set(action: SwipeAction, didPerformAction: @escaping SwipeAction.CompletionHandler) {
         self.action = action
-        
+
         self.didPerformAction = didPerformAction
-        
+
         backgroundColor = action.backgroundColor
         tintColor = action.tintColor
-        
+
         setTitle(action.title, for: .normal)
         setTitleColor(action.tintColor, for: .normal)
         setImage(action.image, for: .normal)
-<<<<<<< HEAD
-
-        tintColor = action.tintColor
-        setTitleColor(action.tintColor, for: .normal)
-=======
-        
+
         accessibilityLabel = action.accessibilityLabel
         accessibilityValue = action.accessibilityValue
         accessibilityHint = action.accessibilityHint
->>>>>>> cdbfb04d
     }
 
     @objc private func onTap() {
