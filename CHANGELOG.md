# [Main]

### Fixed

### Added

- `PagedListLayout` now supports a peek value, which allows items to peek into view from the leading/top and trailing/bottom edges.
- Replacing the `isPagingEnabled` boolean with a `PagingStyle` enum. This gives layouts the ability to:
  - leverage `native` UIScrollView paging, where items are full width (equivalent to `isPagingEnabled` being `true`)
  - use `custom` paging, where items can be any width (this is new functionality)
  - disable paging (equivalent to `isPagingEnabled` being `false`)
- Adding a `percentageVisible` property to `ListScrollPositionInfo.VisibleItem`.
- Adding a `mostVisibleItem` property to `ListScrollPositionInfo`.

### Removed

### Changed

### Misc

### Internal

<<<<<<< HEAD
- Replacing `PagedAppearance.PagingSize.view` with a `.inset(Peek)` case. This is used by `PagedListLayout` to lay out items wiht an edge peek.
=======
- Updating GitHub `actions/cache` to v4.
>>>>>>> b86cb1de

# Past Releases

# [15.0.1] - 2025-02-25

### Fixed

- Fixed behavior change introduced in 15.0.0 where scrolling could animate when `UIView.areAnimationsEnabled` is `false`.

# [15.0.0] - 2025-01-16

### Fixed

- Programmatic scrolling animations could be janky.

### Added

- Introduce `ListStateObserver.onDidEndDeceleration(_:)` callback, which allows an observer to become notified when the scrollview finishes deceleration.

### Removed

- CocoaPods is no longer a supported installation method, and new releases will no longer be published to CocoaPods. Please switch to using Swift Package Manager to install Listable.

### Changed

- `AutoScrollAction.scrollTo(_:onInsertOf:position:animation:shouldPerform:didPerform:)` has been changed to no longer take an animation block, and renamed to `AutoScrollAction.scrollTo(_:onInsertOf:position:animated:shouldPerform:didPerform:)`, taking a `Bool` `animated` parameter instead.

### Internal

- While no longer published, CocoaPods is still used for demo project generation.

# [14.5.0] - 2024-12-18

### Added

- Added `CacheCleaner` which exposes a method to force Listable's static caches to be cleared. 

# [14.4.1] - 2024-10-31

### Changed

- `animatesChanges` now always defaults to `true`.

### Internal

- `BlueprintUILists` now depends on `BlueprintUI` 5.0.0.

# [14.4.0] - 2024-08-27

### Added

- Added new `isScrollEnabled` property to `Behavior` to disable scrolling on a list if needed.

### Removed

- Revert: Fixed an issue where animations would occur when dequeuing / reusing cells. A layout is now forced without animation before presentation.

# [14.3.1] - 2024-08-08

### Fixed

- Fixed an issue where animations would occur when dequeuing / reusing cells. A layout is now forced without animation before presentation.

# [14.3.0] - 2024-07-31

### Added

- You may now control list update animations with the `ListAnimation` type.

# [14.2.0] – 2024-04-29

### Internal

- `BlueprintUILists` now depends on `BlueprintUI` 4.0.0.

# [14.1.0] – 2024-03-28

### Fixed
- `ListReorderGesture` no longer blocks child accessibility, now exposing a proxy element for accessible control.

# [14.0.3] – 2024-03-03

### Fixed

- Fixed an issue that could cause a crash during view reuse when the list contained different types of headers.

### Internal

- Generated documentation now uses a static copyright notice to avoid noisy diffs.

# [14.0.2] - 2024-02-29

### Fixed

- Fixed a bug that resulted in some swipe action buttons not being tappable.

# [14.0.1] - 2024-02-21

### Fixed

- Fix SPM dependency on listable

# [14.0.0] - 2024-02-21

### Fixed

- Fixed a bug that resulted in header/footer views not properly updating, by fixing the underlying tracking of collection view supplementary views.

### Changed

- Update the swipe action interactions to more closely match iOS behavior.
  - Maximum button size for `.sizeThatFits` style is now 120pts
  - Button text can span up to two lines now
  - Automatically adjust text size for text that is too long
  - Touching anywhere outside of the cell will close swipe actions
  - Tapping inside of a cell with open swipe actions will close them
  - Allow the panning gesture to remain interactive even when swipe actions are open
- Updated deployment target from iOS 14.0 to iOS 15.0.

### Internal

- Bumped CI to use Xcode 15.1.
- Updated Gems and set Ruby version to 3.2.2.

# [13.1.0] - 2023-11-30

### Fixed

- Fixed an issue where supplementary views (headers or footers) that contained a first responder would result in the view being duplicated when scrolled off-screen.
- Fixed an issue where a crash would occur when applying an external update to list content while a live reorder event was occurring.

### Internal

- Remove override of `performBatchUpdates` from our internal `UICollectionView` subclass, it causes warnings for consumers.

# [13.0.0] - 2023-09-06

### Fixed

- `KeyboardObserver` has been updated to handle iOS 16.1+ changes that use the screen's coordinate space to report keyboard position. This can impact reported values when the app isn't full screen in Split View, Slide Over, and Stage Manager.
- The `verticalLayoutGravity` behavior now takes into account `frame` changes so that the scroll position relative to the bottom remains unchanged when the `frame` changes.

### Changed

- `KeyboardObserverDelegate` now provides `UIView.AnimationCurve` instead of `UIView.AnimationOptions`.

# [12.0.0] - 2023-08-08

### Added

- `ApplyItemContentInfo` and `ApplyHeaderFooterContentInfo` are now available in the Blueprint `Environment` for each `BlueprintItemContent`.
- A new `isContentScrollable` property is added to `ListView` to determine if the content size is large enough that the list can be scrolled to a new position without springing back to it's original position.
- A new `custom` case is added to `KeyboardAdjustmentMode` which allows the consumer to fully customize the inset behavior. `onKeyboardFrameWillChange` and `customScrollViewInsets` have been added to `ListView` and `updateScrollViewInsets` is now public. All of these can be utilized in conjunction to respond to the keyboard and fully control the insets. For now, these are available through `ListView` only.
- A new `verticalLayoutGravity` behavior to accomodate vertical-layout lists where the normal scroll position of the list is at the bottom of the list. Setting `verticalLayoutGravity` to `.bottom` enables the new behavior. It's designed to accomodate a messaging client. Adds a new demo called Chat App.

### Changed

- `SwipeAction` property names have been updated to better reflect what they're for. `Completion` also now takes in a more descriptive enum, instead of a boolean, to make reading callsites clearer. Eg, `completion(.expandActions)` instead of `completion(true)`.

### Internal

- Update CI script to reference the `xcodesorg/made/xcodes` package for installing simulator runtimes.
- Update CI script to install `aria2` to improve simulator runtime download speeds.

# [11.0.0] - 2023-06-15

### Removed

- `.paged` layout's `itemInsets` has been removed; use `bounds.padding` instead.

### Changed

- `.paged` layouts now respect `bounds` for each page.

# [10.3.1] - 2023-06-06

### Fixed

- Enabled collection view first responder workaround for iOS 17.0; it is broken in the first beta.

# [10.3.0] - 2023-05-17

### Added

- You may now programatically reveal leading and trailing swipe actions, by calling the `showLeadingSwipeActions` or `showTrailingSwipeActions` closures on `ApplyItemContentInfo`.

# [10.2.0] - 2023-05-15

### Fixed

- Fixed a confusing compilation error when omitting the `.content` property on read-only `KeyPath` lookups on `ListProperties`. 

### Added

- Added optional underlay view for item cells that can be styled  

# [10.1.0] - 2023-05-08

### Changed

- BlueprintUILists now depends on Blueprint 2.0.

# [10.0.1] - 2023-04-26

### Fixed

- Fix an issue when a header or footer has an `onTap` handler, and no pressed background, the first tap would be ignored.

# [10.0.0] - 2023-04-25

### Fixed

- Swipe actions will now use the `accessibilityLabel` (if non-nil) when the user is using assistive technologies such as VoiceOver.

### Added

- Added `containerCornerRadius`, `equalButtonWidths`, and `minWidth` to `DefaultSwipeActionsView.Style` for additional swipe action style customization.
- Added `swipeActionsViewStyle` to `ListEnvironment`. This allows a `SwipeActionsView.Style` to be set on the list environment when customizing the appearance of the swipe action view.
- Added the ability to configure leading swipe actions on `Item`s via the `leadingSwipeActions` property.
- Added `containerCornerRadius`, `buttonSizing`, `minWidth`, and `maxWidthRatio` to `DefaultSwipeActionsView.Style` for additional swipe action style customization.
- Added `SwipeActionsView.Style.leadingContainerInsets` to specify container insets for the leading swipe action container.

### Removed

- Removed the `SwipeActionsView` associated type on `ItemContent`.
- Removed the `ItemContentSwipeActionsView` protocol.

### Changed

- Renamed `DefaultSwipeActionsView` to `SwipeActionsView`.
- The type of the `ItemContent.swipeActionsStyle` protocol requirement is now `SwipeActionsView.Style?` (previously `SwipeActionsView.Style`). When an item returns `nil` for this property the style set on the list environment will be used instead.
- Renamed `Item.swipeActions` to `Item.trailingSwipeActions`.
- Renamed `DefaultItemProperties.swipeActions` to `trailingSwipeActions`.
- Renamed `SwipeActionsView.Style.containerInsets` to `SwipeActionsView.Style.trailingContainerInsets` and changed the type to `NSDirectionalEdgeInsets`.
- Renamed `SwipeActionsView.Style` to `SwipeActionsViewStyle`.
- `SwipeActionsView` and `SwipeActionState` are no longer public types.

### Misc

- Improvement: Background and Selected Background views for rows and section headers will not be created unless requested. This reduces the overall number of views being allocated.

# [9.0.0] - 2023-04-19

### Added

- `List` adheres to Blueprint's new [sizing contract](https://square.github.io/Blueprint/Protocols/CaffeinatedLayout.html#/s:11BlueprintUI17CaffeinatedLayoutP12sizeThatFits8proposal11subelements11environment5cacheSo6CGSizeVAA14SizeConstraintV_SayAA0D10SubelementVGAA11EnvironmentV5CacheQzztF) when running in Caffeinated Layout mode.

### Changed

- BlueprintUILists now depends on Blueprint 1.0.

# [8.2.0] - 2023-04-18

### Added

- Introduce `ListStateObserver.onDidEndDeceleration(_:)` callback, which allows an observer to become notified when the scrollview finishes deceleration.
- Introduce `ListStateObserver.OnDidBeginDrag(_:)` callback, which allows an observer to become notified when the scrollview will begin dragging.

# [8.1.2] - 2023-04-12

### Fixed

- A small defensive update to the iOS 16.4 Collection View workaround.

# [8.1.1] - 2023-04-11

### Fixed

- Fixed an issue that could cause the wrong swipe action view style being applied when multiple styles were used in a single list.

- [Fixed a regression](https://github.com/square/Listable/pull/466/) in iOS 16.4, where on every collection view refresh, the collection view would force resign a first responder if it was within a header or footer (cells are not affected). See `ListView+iOS16.4Workaround.swift` for more.

# [8.1.0] - 2023-03-16

### Added

- Introduce an `OverlayDecoration`, which allows you to place a border, etc, around an item which is not affected by swipe action position.

# [8.0.5] - 2023-03-07

### Misc

- Updated `BlueprintUI` and `BlueprintUICommonControls` to version `0.50.0`.

# [8.0.4] - 2023-02-24

### Fixed

- Do not call auto scroll action didPeform blocks if the scroll action did not succeed.

# [8.0.3] - 2023-02-17

### Fixed

- Speculative, low effort fix for a scrolling crash that occurred when the list view was under high update load, with many changes enqueued.

# [8.0.2] - 2023-02-09

### Misc

- Updated `BlueprintUI` and `BlueprintUICommonControls` to version `0.49.0`.

# [8.0.1] - 2023-01-10

### Fixed

- Fix Catalyst version specifier in SPM package.

# [8.0.0] - 2022-12-19

### Changed

- iOS 12 and 13 have been deprecated.

- Marks pod as `APPLICATION_EXTENSION_API_ONLY`

- `KeyboardObserver` is now a SPI accessible API
    - When using SPM, you are responsible for initializing this singleton in non-extension contexts
    - `ListView.configure(with: application)` should be called when your app has finished launching
    - Failure to do so will continue to `print()` the existing LISTABLE WARNING

# [7.2.0] - 2022-10-24

### Fixed

- Fixed an issue where submitting many frequent updates in a large list would cause crashes due to state getting out of sync, hopefully.

### Added

- You may now control the stickiness of headers within individual sections, eg by setting `section.layouts.table.isHeaderSticky = true/false/nil`, or by implementing `isStickySectionHeader` on your `HeaderFooterContent`. Providing nil for either value falls back to the list-level stickiness setting.

### Changed

- `ListHeaderPosition.fixed` will now only apply if the list's top padding is zero, to avoid the header shifting around during layout if the position is changed.

# [7.1.2] - 2022-09-12

### Removed

- **Revert from 7.0.0**: _"When a section is inserted or removed, and that section has only one item, and no header or footer, the insertion or removal animation for the section's singular item will be used instead."_ This was causing crashes in `initialLayoutAttributesForAppearingItem` and `finalLayoutAttributesForDisappearingItem` due to index path mismatches.

# [7.1.1] - 2022-09-06

### Fixed

- Fixed an issue where `rowSpacing` was used instead of `itemSpacing` in `FlowListLayout`.
- Fixed SPM-based builds.

# [7.1.0] - 2022-09-06

### Fixed

- Fixed an issue where `rowSpacing` was used instead of `itemSpacing` in `FlowListLayout`.

### Added

- `Behavior.decelerationRate` - Controls the rate at which scrolling decelerates. The default value, `normal`, maintains the status quo.

- `ListPagingBehavior.firstVisibleItemCentered` - When the user stops scrolling, the final offset of the scroll event will be adjusted so that the first visible item is centered within the visible bounds.


# [7.0.0] - 2022-08-16

### Added

- Introduces a `.toggles` selection type, to allow a second tap to deselect an item.

- Swipe actions will now dismiss when touching outside of the actively swiped cell to match iOS behavior.

### Removed

- Removed RetailGridListLayout.

### Changed

- When a section is inserted or removed, and that section has only one item, and no header or footer, the insertion or removal animation for the section's singular item will be used instead.

# [6.0.0] - 2022-07-29

### Fixed

- Fixed an issue where `ListHeaderPosition.fixed` would cause the list header to overlap with the refresh control by falling back to `sticky` behavior if there's a refresh control.

### Added

- `SwipeAction` now allows you to provide an `accessibility{Label,Value,Hint}`, and requires either a `title` or `accessibilityLabel`.

### Changed

- The refresh control color has moved to `Appearance` from `RefreshControl`.

# [5.2.1] - 2022-07-21

### Fixed

- Fix a crash when initializing `Item`.

# [5.2.0] - 2022-07-20

### Changed

- `DefaultItemProperties` and `DefaultHeaderFooterProperties` now have all properties for each of `Item` and `HeaderFooter`.

# [5.1.0] - 2022-07-20

### Fixed

- Fixed an issue where `ListHeaderPosition.fixed` would cause the list header to overlap with the container header by falling back to `sticky` behavior if there's a container header.
- Supplementary items will now animate when their position in the layout changes.
- Fix an issue where horizontal list views would erroneously inset for the keyboard. Horizontal lists should not adjust for the keyboard, since it ends up causing vertical scrolling.

### Added

- Added a tint color to `SwipeAction` to configure `DefaultSwipeActionsView`. This allows customization of the text and image color (assuming a template image is used), where previously they were always white.

# [5.0.1] - 2022-07-19

### Fixed

- Ensure `Optional` values from `DefaultItemProperties` and `DefaultHeaderFooterProperties` are respected.

# [5.0.0] - 2022-07-18

### Added

- `List` measurement now has options to include the `safeAreaInsets` from the `Environment` if the `contentInsetAdjustmentBehavior` will affect the layout.

### Changed

- `stickyListHeader` has been replaced with `listHeaderPosition`, which has three possible values: `inline`, `sticky`, and `fixed`.

# [4.4.0] - 2022-07-18

### Fixed

- Fixed a bug where child accessibility views could be exposed when they should be hidden.

### Added

- Added `stickyListHeader` to layout / appearance, allowing you to pin list headers to the top of the content.

# [4.3.1] - 2022-07-11

### Fixed

- Ensure supplementary views are properly reused.

# [4.3.0] - 2022-07-02

### Fixed

- Supplementary views will now properly animate (fade) in and out when they are added or removed.

### Added

- Introduce `ContentContext`, an `Equatable` value which represents the overall context for all content presented in a list. Eg, you might pass a theme here, the traits for your screen (eg, dark mode, a11y settings, etc), or any other value which when changed, should cause the entire list to re-render. If the `ContentContext` changes across list renders, all list measurements will be thrown out and re-measured during the next render pass.

# [4.2.0] - 2022-06-01

### Added

- Added a pinning option `pin(to:)` which is very similar to `scrollToItem(onInsertOf:)` except that you don't specify an `onInsertOf` item.
- Adds a `bottomScrollOffset` property to `ListScrollPositionInfo`. You can use this to fine-tune pinning by only pinning when within a certain distance of the bottom scroll position.

# [4.1.0] - 2022-05-23

### Changed

- Enabled accessibility ordering, but only propagating the accessibility label reordering is possible and VoiceOver is active to avoid conflicting matches in KIF tests.

- `containerHeaders` in table and flow layouts now stretch to fill the available width of the view. Previously,
they were inset with the content.

# [4.0.0] - 2022-04-07

### Removed

- When using `BlueprintUILists`, layout is no longer forced during element updates. This will cause animations to no longer be inherited. Please use `.transition`, etc. to control animations.

# [3.2.1] - 2022-03-25

### Removed

- Removed item reordering with VoiceOver as it caused issues with KIF tests.

# [3.2.0] - 2022-03-21

### Fixed
- Fixed list measurements with container headers.

### Added
- Item reordering is now possible when using VoiceOver.

# [3.1.0] - 2022-02-08

### Added

- `ListReorderGesture.Begins` added. This controls when the reorder gesture starts: `onTap` and `onLongPress`.

# [3.0.0] - 2022-01-15

### Fixed

- `TableAppearance.ItemLayout` now properly initializes the `itemToSectionFooterSpacing` value.
- A swipe actions memory leak has been fixed for `ItemCell.ContentContainerView`.

### Added

- `LayoutDescription` now conforms to `Equatable`.
- `ListLayoutAppearance` now has a `func` to modify the default layout.
- You can now construct a layout description from a `ListLayoutAppearance`, allowing the underlying `ListLayout` to remain internal to a module.

# [2.0.0] - 2021-12-15

### Changed

- The signature of `ListLayout.layout(delegate:in:)` has been changed to return a `ListLayoutResult` value, to make it clearer which values must be provided as the output of a layout.

# [1.0.2] - 2021-12-14

### Changed

- When measuring a `List` in an unconstrained size constraint, and `.fillParent` is passed, a better assertion message is provided.

### Fixed

- Ensure that `.fillParent` `List` measurements returns the right height.

# [1.0.1] - 2021-12-06

### Added

- You may now set the `contentInsetAdjustmentBehavior` on `.table` layouts. This is useful when presenting in a sheet, to more directly control the safe area inset.

- You can now control underflow bounce behavior on `.table` layouts, via `bounceOnUnderflow`.

# [1.0.0] - 2021-12-06

### Fixed

- Insert and removal animations for items now respect `UIAccessibility.isReduceMotionEnabled`, falling back to `.fade` if `isReduceMotionEnabled` is true.

### Added

- [Added support for `.horizontal` `.table` layouts](https://github.com/kyleve/Listable/pull/314). To get a horizontal table; just set the `layout.direction = .horizontal` when configuring your list's layout. Additionally, some properties were renamed from left/right to leading/trailing to better reflect they can now be on the left/top and right/bottom of a list view, respectively.

- Expose `layoutAppearanceProperties` on `LayoutDescription`, to access standard layout appearance properties without creating an instance of the backing layout.

- The `.flow` layout type has been added, to support flow and grid style layouts.

- `ListView.contentSize` will now also provide access to the natural width of a layout if the layout supports natural width calculation. This is useful, for example, to show a `.table` layout in a popover – you can now know how wide to render the popover.

- Added `.pagingBehaviour` to `.table` and `.flow` style layouts, which allows implementing carousel-style layouts, by enabling scroll paging alongside item boundaries.

### Removed

- The `.experimental_grid` layout type has been removed; it is replaced by `.flow`.

- Default sizes have been removed. Please ensure your elements correctly implement `sizeThatFits`, or use fixed sizes.

### Changed

- `scrollViewProperties` has moved from `ListLayout` to `ListLayoutAppearance`.

- The various `.table { ... }`, `.paged { ... }`, etc, `LayoutDescription` functions no longer take an escaping closure.

- `precondition` is now overridden within `ListableUI` and `BlueprintUILists` to point at an inlined function, which calls through to `fatalError`. This ensures that error messages are reported in crash reports.

# [0.30.1] - 2021-11-16

### Fixed

- Fix keyboard inset calculations by using `adjustedContentInset`.

# [0.30.0] - 2021-11-02

### Added

- Added support for result builders when creating lists, sections, and swipe actions:

    ```swift
    List {
        Section("id") {
            ExampleContent(text: "First Item")
            ExampleContent(text: "Second Item")
        } header: {
            ExampleHeader(title: "This Is My Section")
        } footer: {
            ExampleFooter(text: "Rules apply. Prohibited where void.")
        }
    }
    ```

### Changed

- `ListLayout` and its associated types are now public, allowing you to make custom layouts. Note that these APIs are still experimental and subject to change.

# [0.29.3] - 2021-10-22

### Fixed

- Ensure we properly pass through the `ListEnvironment` when updating on-screen views.

# [0.29.2] - 2021-10-21

### Fixed

- Fixed an erroneous `weak` reference in `SupplementaryContainerView` which lead to contents being deallocated too early – this is not actually needed. `HeaderFooterViewStatePair` holds the reference to the contained `AnyPresentationHeaderFooterState`, there are not direct strong references from `AnyPresentationHeaderFooterState` to `SupplementaryContainerView`.

# [0.29.1] - 2021-10-18

### Fixed

- Ensure that when comparing header/footer types during updates, we are comparing the correct underlying types in a `type(of:)` check.

# [0.29.0] - 2021-10-13

### Added

- [Introduced `swipeActionsStyle` property in `ItemContent` protocol](https://github.com/kyleve/Listable/pull/335). This allows clients to configure and specify different visual styles for swipe action views (such as `rounded` swipe actions).

### Changed

- `onTap` on `HeaderFooter` now takes no parameters, to disambiguate it from `configure`.

# [0.28.0] - 2021-09-28

### Changed

- [Introduced `AnyHeaderFooterConvertible` for `HeaderFooters`](https://github.com/kyleve/Listable/pull/332) contained in lists and sections, so you no longer need to wrap your `HeaderFooterContent` in a `HeaderFooter` to receive default values. Eg, you can now do:

    ```swift
    section.header = MyHeaderContent(title: "Albums")
    ```

    Instead of:

    ```swift
    section.header = HeaderFooter(MyHeaderContent(title: "Albums"))
    ```

# [0.27.1] - 2021-09-28

### Changed

- [Change the default sizing of `Item` and `HeaderFooter`](https://github.com/kyleve/Listable/pull/331) to `.thatFits(.noConstraint)` from requiring the min from the layout. This is more common for self-sizing cells.

# [0.27.0] - 2021-09-15

### Changed

- [`clearsSelectionOnViewWillAppear` was moved](https://github.com/kyleve/Listable/pull/326) to `ListViewController`.

# [0.26.1] - 2021-09-03

### Fixed

- Includes fix for header reuse from 0.25.1.

# [0.26.0] - 2021-08-14

### Added

- [You can now provide default list bounds for participating layouts](https://github.com/kyleve/Listable/pull/317) via the `environment.listContentBounds` property. This allows your containing screen, eg, to provide default bounds to ensure content lays out correctly. The `table` and `grid` layout types have been updated to read these content bounds.

### Removed

- [iOS 11 was deprecated](https://github.com/kyleve/Listable/pull/317).

### Changed

- [`ListSizing` was renamed to `List.Measurement`](https://github.com/kyleve/Listable/pull/317), to reflect that it affects measurement and to align with Blueprint's terminology for measurement.

# [0.25.0] - 2021-08-12

### Added

- [Add support for `containerHeader`](https://github.com/kyleve/Listable/pull/315), a header which can be added by the container which is displaying the list. This is useful for, eg, a custom navigation controller to add its large title view to the list's content. This header is not affected by the list's vertical padding.

# [0.24.0] - 2021-08-07

### Added

- [Add support for `ReappliesToVisibleView`](https://github.com/kyleve/Listable/pull/288), which allows controlling when an on-screen view should have its content re-applied.

# [0.23.2] - 2021-08-05

### Fixed

- [Ensure that scroll actions work](https://github.com/kyleve/Listable/pull/311) with horizontal lists.

# [0.23.1] - 2021-07-26

### Fixed

- [Fix two reordering crashes](https://github.com/kyleve/Listable/pull/308), which could happen when 1) a reorder signal resulted in an immediate deletion at the end of the list, and 2) a crash during scrolling during a reorder event.

# [0.23.0] - 2021-06-29

### Added

- [Introduce `defaultHeaderFooterProperties` on `HeaderFooterContent`](https://github.com/kyleve/Listable/pull/304), to allow specifying default values for a `HeaderFooter` when values are not passed to the initializer.

# [0.22.2] - 2021-06-23

### Fixed

- Fixed `identifier(for:)` on `Section` to match name of `identifier(with:)` on `ItemContent`.

# [0.22.1] - 2021-06-22

### Fixed

- Fixed `Identifiable` conformance for `ItemContent`.

# [0.22.0] - 2021-06-22

### Misc

- Listable now depends on Blueprint `0.27.0` which has major breaking changes. There are no public changes to Listable, except public interfaces determined by Blueprint protocol conformance.

# [0.21.0] - 2021-06-17

### Fixed

- [When applying an update to visible views during content updates, the update now occurs within an animation block](https://github.com/kyleve/Listable/pull/292). This allows your view to inherit implicit animations more easily.

### Added

- [Reordering between multiple sections is now supported](https://github.com/kyleve/Listable/pull/292).
- [Introduced type safe access to `Section` content following reorder events](https://github.com/kyleve/Listable/pull/292). See `Section.filtered`.
- [`ListStateObserver.onItemReordered` was added](https://github.com/kyleve/Listable/pull/292) to observe reorder events at a list-wide level.
- [`ListLayout` was extended](https://github.com/kyleve/Listable/pull/292) to allow customization of in-progress moves. Note that `ListLayout` is not yet public.

### Changed

- [`Reordering` has been renamed to `ItemReordering`, and a new `SectionReordering` has been introduced](https://github.com/kyleve/Listable/pull/292). This allows finer-grained control over validating reorder events at both the item level and section level.
- [`ListReorderGesture` and `ItemReordering.GestureRecognizer` have been heavily refactored](https://github.com/kyleve/Listable/pull/292) to reduce visibility of internal state concerns.
- [`Item.identifier` has been renamed to `Item.anyIdentifier`](https://github.com/kyleve/Listable/pull/292). The new `Item.identifier` property is now a fully type safe identifier.
- [`ReorderingActions` was refactored](https://github.com/kyleve/Listable/pull/292) to expose less public state and ease use in UIView-backed list elements.
- [`Identifier<Represented>` is now `Identifier<Represented, Value>`; eg `Identifier<MyContent, UUID>`](https://github.com/kyleve/Listable/pull/292). This is done to support reacting to reordering events in a more type safe manner, and to make `Identifier` creation more type safe. This is a large breaking change.
- [Changed how `identifier`s for `ItemContent` are represented](https://github.com/kyleve/Listable/pull/292). `ItemContent` now returns a an identifier of a specific `IdentifierValue` (eg, `String`, `UUID`, etc), which is then assembled into an `Identifier` by the containing item. Additional APIs have been added for creating `Identifier`s in a more type safe manner. This is a large breaking change.

### Misc

- [The Blueprint-based shortcuts to create inline items and header footers have been renamed to `ElementItem` and `ElementHeaderFooter`](https://github.com/kyleve/Listable/pull/292).

# [0.20.2] - 2021-04-19

### Fixed

- [Fixed the spacing between the header and the first section of a `TableListLayout`](https://github.com/kyleve/Listable/pull/289) to not add the top padding.

# [0.20.1] - 2021-04-06

### Fixed

- [`TableListLayout` now maintains padding by default and with center alignments.](https://github.com/kyleve/Listable/pull/286)

# [0.20.0] - 2021-03-29

### Changed

- [Changed how `ListView.contentSize` is implemented](https://github.com/kyleve/Listable/pull/283) in order to improve performance. An internal list is no longer used, instead we create a layout and ask it to lay out its elements. `List.Measurement` also moved to `BlueprintUILists`, as that is the only place it was used.

# [0.19.0] - 2021-03-22

### Added
- [Add support for adjusting the content offset](https://github.com/kyleve/Listable/pull/281) when the refresh control becomes visible with the `offsetAdjustmentBehavior` property.

Example usage:

```
list.content.refreshControl = RefreshControl(
    isRefreshing: isRefreshing,
    offsetAdjustmentBehavior: .displayWhenRefreshing(animate: true, scrollToTop: true),
    onRefresh: onRefresh
)
```

# [0.18.0] - 2021-03-12

### Fixed

- When calling `scrollToItem` with a `.top` scroll position, [the item no longer appears underneath sticky section headers](https://github.com/kyleve/Listable/pull/279).

### Added

- [Adds `scrollToSection`](https://github.com/kyleve/Listable/pull/277) to `ListActions` and `ListView`. To support this functionality, `Section` can now be queried with an `Identifier`. Also added `SectionPosition` to specify the top or bottom within a `Section`.

Example usage:

```
listActions.scrolling.scrollToSection(
  with: MyItem.identifier(with: id),
  sectionPosition: .top,
  scrollPosition: ScrollPosition(position: .centered)
)
```

# [0.17.0] - 2021-03-10

### Fixed

- [When swiping to delete](https://github.com/kyleve/Listable/pull/270), limit overscrolling to 20% of the cell width. This prevents undesirable visual state while maintaining swipe bounciness. Additionally, ignore initial swipes to the right which do not "open" the cell.

- [Fixed a crash that occurred](https://github.com/kyleve/Listable/pull/271) when the list's width or height would become zero.

### Changed

- [Updates to `ItemContentCoordinator`](https://github.com/kyleve/Listable/pull/274) to properly support animations in Blueprint-backed rows. This change also generalizes the contained animation type to `ViewAnimation`, for use in both scrolling and content updates.

# [0.16.0] - 2021-02-08

### Fixed

- [When updating `contentInset`, retain the values pulled from the `CollectionView`](https://github.com/kyleve/Listable/pull/267). This is to avoid clobbering the content inset potentially set by other things like navigation controllers.

### Changed

- [Rename `build` parameters to `configure`](https://github.com/kyleve/Listable/pull/262), in order to be more consistent within the framework and with Blueprint.

# [0.15.1] - 2021-01-25

### Fixed

- [Fix a memory leak in `ListView`](https://github.com/kyleve/Listable/pull/263) that caused all `ListViews` with content in them to leak.

# [0.15.0] - 2021-01-22

### Added

- [Introduce support for layout customization for `Item`, `HeaderFooter`, and `Section`](https://github.com/kyleve/Listable/pull/257) for all `ListLayout` types, not just `.table`.

- [Add `inserted` and `removed` items to `.onContentChanged`](https://github.com/kyleve/Listable/pull/260), to easily determine what content was added or removed from the list a central location.

### Changed

- [Rename `.list` layout to `.table`](https://github.com/kyleve/Listable/pull/258), which is clearer, and also reduces confusion between `ListLayout` (the base protocol for layouts), and the specific table-type layout.

# [0.14.2] - 2021-01-21

### Fixed

- `SwipeActionsConfiguration.performsFirstActionWithFullSwipe` is now respected when set to `false`.

# [0.14.1] - 2021-01-06

### Fixed

- [Ensure that `ItemContent`s and `HeaderFooter`s are a value type](https://github.com/kyleve/Listable/pull/243). This is generally assumed by Listable, but was previously not validated. This is only validated in `DEBUG` builds, to avoid otherwise affecting performance.

- [Fix a regression](https://github.com/kyleve/Listable/pull/246/) that caused content to be re-measured during each application of an `Appearance`, even if the new `Appearance` was equal.

### Added

- [Adds a way to create items or header/footers](https://github.com/kyleve/Listable/pull/206) for Blueprint lists without requiring the creation of a `BlueprintItemContent` or `BlueprintHeaderFooterContent`.

# [0.13.0] - 2020-12-14

### Added

- [Introduce `LocalizedItemCollator`](https://github.com/kyleve/Listable/pull/236), a list-friendly version of `UILocalizedIndexedCollation` which allows collating a list of content at one time.

# [0.12.1] - 2020-12-01

### Fixed

- [Fixed frame setting calcuations, and fixed building in Xcode 11](https://github.com/kyleve/Listable/pull/234).

# [0.12.0] - 2020-12-01

### Fixed

- [Changed behavior of `scrollInsets` (now `scrollIndicatorInsets`)](https://github.com/kyleve/Listable/pull/222), which now only affects the scroll indicator insets of the contained scroll view, and does **not** affect the content inset of the scroll view. Please using `padding`, etc, on the various list layout types instead to control visual padding.

- [Ensure we respect both `frame` and `bounds` changes](https://github.com/kyleve/Listable/pull/227) to update the inner `CollectionView`'s frame. We previously used to only respect `frame` changes, but we should also respect `bounds` changes, as these are used by auto layout.

- [Fix support for `autolayout` items and headers/footers](https://github.com/kyleve/Listable/pull/228) by ensuring we pass through the correct `systemLayoutSizeFitting` calls to content. Add assertions that measured sizing is within a reasonable bound.

- [`Appearance.backgroundColor` now respects the current `UITraitCollection.userInterfaceStyle`](https://github.com/kyleve/Listable/pull/231). This means that the background color will default to `white` in light mode, and `black` in dark mode.

- [Update `ListView.contentSize(in:for:)` to properly validate the provided `fittingSize`](https://github.com/kyleve/Listable/pull/232). This ensures that `.unconstrained` measurements along the wrong axis will now assert; instead of freeze.

### Added

- [Introduce `onSelectionChanged` on `ListStateObserver`](https://github.com/kyleve/Listable/pull/223) to allow observing when the selected rows change.

- [Pass through `BlueprintUI.Environment` to the `Element`s being rendered from `BlueprintItemContent` and `BlueprintHeaderFooterContent`](https://github.com/kyleve/Listable/pull/225). This ensures that the content you put into a `List` respects the `BlueprintUI.Environment` of the `List` itself. This PR also introduces `ListEnvironment` to facilitate this, which allows similar passthrough of environment variables within Listable.

- [Add a `didPerform` callback to `AutoScrollAction`](https://github.com/kyleve/Listable/pull/229), which allows registering a callback when an auto scroll action occurs.

- [Change `animated` option on scrolling to an `animation` option](https://github.com/kyleve/Listable/pull/229), to allow customizing the animation's behavior.

# [0.11.0] - 2020-10-20

### Added

- Allow [setting the `sizing` type on a `List`](https://github.com/kyleve/Listable/pull/202). This controls how the list should be sized by Blueprint: Should it take up all allowed space, or should it size to fit based on its content.

# [0.10.1] - 2020-10-01

- [Fixed import](https://github.com/kyleve/Listable/pull/215) of Swift bridging header, so Cocoapods can build with or without `use_frameworks!`.

# [0.10.0] - 2020-09-24

### Fixed

- [Adjust calculated keyboard inset in both `setFrame` and `layoutSubviews`](https://github.com/kyleve/Listable/pull/200). This resolves issues that can occur if the list frame changes while the keyboard is visible.

### Added

- [Add support for `onInsert` , `onRemove`, `onMove`, `onUpdate`, on `Item`](https://github.com/kyleve/Listable/pull/196) to track when when items are added, removed, moved, or updated. Changed `onContentChanged` to `onContentUpdated` on `ListStateObserver`; it is always called during updates; you can check the `hadChanges` property.

### Removed

- [Removed support for iOS 10](https://github.com/kyleve/Listable/pull/209). Future releases will only support iOS 11 and later.

### Changed

- [Change how keyboard are observed](https://github.com/kyleve/Listable/pull/199) to avoid a pitfall where the keyboard would not be accounted for if a `ListView` is created while a keyboard is already on screen. To avoid this problem, we switch to a globally shared `KeyboardObserver` which is loaded at app startup time.

- [`isEmpty` on `Content` and `Section` have been replaced with `contains(any:)`](https://github.com/kyleve/Listable/pull/197), which allows more granular comparison of the content in the whole list and in individual sections, respectively. This allows you to check if the list or sections contain headers, footers, items, all, or some combination of them.

- Listable has been [renamed to ListableUI](https://github.com/kyleve/Listable/pull/211/), and BlueprintLists is now named BlueprintUILists. This is done to be more consistent with other Square UI libraries, and to avoid a conflict with an existing published Cocoapod, also named Listable.

# 0.9.0 - Internal Only

### Added

- [Add `ListScrollPositionInfo` to all `ListStateObserver` callbacks](https://github.com/kyleve/Listable/pull/191).

### Changed

- [Simplify `Sizing` now that enums support default associated values.](https://github.com/kyleve/Listable/pull/189). Now instead of separate `.thatFits` and `.thatFitsWith(Constraint)` enums, there is a single `.thatFits(Constraint = .noConstraint)` case (the same applies for `autolayout`).

- Changed [how `zIndexes` are assigned to header and items, and support tapping headers / footers](https://github.com/kyleve/Listable/pull/193). This allows registering an `onTap` handler for any HeaderFooter, and providing a background to display while the tap's press is active.

## 0.8.0 - Internal Only

### Added

- [Add support for `ListStateObserver`](https://github.com/kyleve/Listable/pull/183) so that you can observe changes made to the list such as insertions, removals, scroll events, etc.

- [Add support for `ListActions`](https://github.com/kyleve/Listable/pull/183) which allows performing actions on the underlying list view when used in a declarative environment, or when you otherwise do not have access to the underlying view instance (`ListStateViewController`).

- Add support for [Behavior.KeyboardAdjustmentMode](https://github.com/kyleve/Listable/pull/166), which allows for disabling automatic keyboard adjustment behavior. This is useful if your container view is managing the size of or insets on a `ListView` itself.

- [Introduced `callAsFunction` support](https://github.com/kyleve/Listable/pull/181) when building with Xcode 11.4 or later. This allows you to replace code like this:

  ```
  List { list in
      list += Section("first") { section in ... }
  }
  ```

  With this:

  ```
  List { list in
      list("first") { section in ... }
  }
  ```

  Improving terseness when building sections in a list.

- [`.paged()` is now a supported layout type.](https://github.com/kyleve/Listable/pull/178) This allows implementing your list to render similarly to a `UIPageViewController`, in either horizontal or vertical alignment.


### Removed

- [Removed support for .`horiztonal` layouts](https://github.com/kyleve/Listable/pull/178) on `.table()` layouts. Now only `.vertical` is supported (this could return at a later date if needed).

### Changed

- [Changed `Section` initialization APIs](https://github.com/kyleve/Listable/pull/181) from `Section(identifier: "my-id") { ... }` to `Section("my-id") { ... }` – it's clear from the API what the first param is for, so the param name just made callsites longer.

- [Renamed `setContent` and `setProperties`](https://github.com/kyleve/Listable/pull/178) methods on `ListView` to `configure`.

- [Significant refactors to how the custom layout APIs work.](https://github.com/kyleve/Listable/pull/178) While this is mostly an internal concern, it continues to refine these APIs to set them up for public exposure and usage at a later date to customize layouts.

## 0.7.0 - Internal Only

### Fixed

- [Significant performance improvements](https://github.com/kyleve/Listable/pull/179) for list updates which contain either no changes, or only in-place updates to existing items and sections. In many cases, these updates will now be 80% faster. This change also improves performance for other types of changes such as insertions, removals, or moves, but not to the same degree.

### Added

- [Added additional layout configuration options](https://github.com/kyleve/Listable/pull/173/): `headerToFirstSectionSpacing` and `lastSectionToFooterSpacing` now let you control the spacing between the list header and content, and the content and the list footer.

- [Add support for snapshot testing `Item`s](https://github.com/kyleve/Listable/pull/171) via the `ItemPreviewView` class. This is a view type which takes in some configuration options, and an `Item`, which you can then use in snapshot tests to verify the appearance of your `Item` and `ItemContent` .

  ```
  let view = ItemPreviewView()

  view.update(
      with: 300.0,
      state: .init(isSelected: false, isHighlighted: false),
      item: Item(MyItemContent(...))
  )

  self.takeSnapshot(of: view)
  ```

- [Add support for Xcode previews](https://github.com/kyleve/Listable/pull/171) via the `ItemPreview` type. This allows easy previewing your `ItemContent` during development like so:

  ```
  struct ElementPreview : PreviewProvider {
      static var previews: some View {
          ItemPreview.withAllItemStates(
              for: Item(XcodePreviewDemoContent(
                  text: "Lorem ipsum dolor sit amet (...)"
              ))
          )
      }
  }
  ```

  There are included options like `withAllItemStates` which allow seeing previews across the various possible selection and highlight states.

- Add `customInterSectionSpacing` property to `Section.Layout` which allows the user to specify [custom spacing after a section](https://github.com/kyleve/Listable/pull/172), overriding the calculated spacing.

- [Add `insertAndRemoveAnimations` to `Item`](https://github.com/kyleve/Listable/pull/176) to allow customizing the animations used when an `Item` is inserted or removed from a list. Note that customizing this option when responding to `SwipeActions` will come at a later date.

- [Add `ListViewController`](https://github.com/kyleve/Listable/pull/176) make it easy to create view controllers backed by a Listable `ListView`.

### Changed

- Update `Item` callbacks to [allow for providing more info to the callback parameters](https://github.com/kyleve/Listable/pull/160).

- [`ListAppearance.Layout.padding` is now applied around all content in the list](https://github.com/kyleve/Listable/pull/173/), not only around sections. To regain the previous behavior, use `headerToFirstSectionSpacing` and `lastSectionToFooterSpacing`.

- Significantly change how [layout configuration is done](https://github.com/kyleve/Listable/pull/174) to make it clearer which type of layout is currently in use, and which options are available on which layouts.

  Previously, to configure a layout, you would write code like this:

  ```
  list.appearance.layoutType = .table
  list.appearance.table.layout.padding = UIEdgeInsets(...)
  ```

  Now, you configure the layout like this:

  ```
  list.layout = .table {
    $0.layout.padding = UIEdgeInsets(...)
  }
  ```

  Or, for your custom layouts, like this:

  ```
  list.layout = MyCustomLayout.describe {
    $0.myLayoutsProperty = .foo
  }
  ```

## 0.6.1 - Internal Only

### Changed

- Change `Item`'s `onSelect` and `onDeselect` [to be performed asynchronously](https://github.com/kyleve/Listable/pull/155) after a single runloop spin, to give `UICollectionView` time to schedule animations if these callbacks are slow.
- Add improved signpost logging for selection and deselection, to more easily identify slow callbacks.

## 0.6.0 - Internal Only

### Fixed

- Fixed [multiple selection and highlight issues](https://github.com/kyleve/Listable/pull/153): Highlighting cells now only occurs if the `selectionStyle` is `tappable` or `selectable`. Ensure that when `tappable` is provided, the content of a cell is updated when the cell is deselected.

### Added

- Added type aliases for `HeaderFooter` and `HeaderFooterContent` to reduce verbosity of use. Now instead of typing `HeaderFooter(MyHeader())`, you can use `Header(MyHeader())`.
- Replace unused / experimental `Binding` type [with `Coordinator`](https://github.com/kyleve/Listable/pull/143), which allows you to independently manage item state in a similar manner to SwiftUI's `UIViewRepresentable`'s `Coordinator`.

### Changed

- **Major Change:** `ItemElement` and `HeaderFooterElement` [were renamed to `ItemContent` and `HeaderFooterContent`](https://github.com/kyleve/Listable/pull/150), respectively. This is intended to be a clearer indicaton as to what they are for (the content of an item or header/footer), and fixes a name collision with Blueprint, where we overloaded the meaning of `Element` when using Blueprint integration via `BlueprintUILists`.
- Changed `BlueprintHeaderFooter{Content/Element}`'s main method to be `elementRepresentation` instead of `element`. This allows easier conformance of `BlueprintUI.ProxyElement` types to `BlueprintHeaderFooter{Content/Element}`.
- `SelectionMode` [was moved from `Content` to `Behavior`](https://github.com/kyleve/Listable/pull/152), which is in line with other collection view behaviours like scrolling and underflow.
- Rename `ItemSelectionStyle.none` to `ItemSelectionStyle.notSelectable`. This is to avoid conflicts with `Optional.none` when working with `ItemSelectionStyle` as an `Optional`.

## 0.5.0 - Internal Only

### Added

- Added support for [conditionally scrolling to items](https://github.com/kyleve/Listable/pull/129) on insert, based on the `shouldPerform` block passed to the `AutoScrollAction`.

## Earlier - Internal Only

Earlier releases were ad-hoc and not tracked. To see all changes, please reference [closed PRs on Github](https://github.com/kyleve/Listable/pulls?q=is%3Apr+is%3Aclosed).


[Main]: https://github.com/square/Listable/compare/15.0.1...main
[15.0.1]: https://github.com/square/Listable/compare/15.0.1...15.0.0
[15.0.0]: https://github.com/square/Listable/compare/14.5.0...15.0.0
[14.5.0]: https://github.com/square/Listable/compare/14.4.1...14.5.0
[14.4.1]: https://github.com/square/Listable/compare/14.4.0...14.4.1
[14.4.0]: https://github.com/square/Listable/compare/14.3.1...14.4.0
[14.3.1]: https://github.com/square/Listable/compare/14.3.0...14.3.1
[14.3.0]: https://github.com/square/Listable/compare/14.2.0...14.3.0
[14.2.0]: https://github.com/square/Listable/compare/14.1.0...14.2.0
[14.1.0]: https://github.com/square/Listable/compare/14.0.3...14.1.0
[14.0.3]: https://github.com/square/Listable/compare/14.0.2...14.0.3
[14.0.2]: https://github.com/square/Listable/compare/14.0.1...14.0.2
[14.0.1]: https://github.com/square/Listable/compare/14.0.0...14.0.1
[14.0.0]: https://github.com/square/Listable/compare/13.1.0...14.0.0
[13.1.0]: https://github.com/square/Listable/compare/13.0.0...13.1.0
[13.0.0]: https://github.com/square/Listable/compare/12.0.0...13.0.0
[12.0.0]: https://github.com/square/Listable/compare/11.0.0...12.0.0
[11.0.0]: https://github.com/square/Listable/compare/10.3.1...11.0.0
[10.3.1]: https://github.com/square/Listable/compare/10.3.0...10.3.1
[10.3.0]: https://github.com/square/Listable/compare/10.2.0...10.3.0
[10.2.0]: https://github.com/square/Listable/compare/10.1.0...10.2.0
[10.1.0]: https://github.com/square/Listable/compare/10.0.1...10.1.0
[10.0.1]: https://github.com/square/Listable/compare/10.0.0...10.0.1
[10.0.0]: https://github.com/square/Listable/compare/9.0.0...10.0.0
[9.0.0]: https://github.com/square/Listable/compare/8.2.0...9.0.0
[8.2.0]: https://github.com/square/Listable/compare/8.1.2...8.2.0
[8.1.2]: https://github.com/square/Listable/compare/8.1.1...8.1.2
[8.1.1]: https://github.com/square/Listable/compare/8.1.0...8.1.1
[8.1.0]: https://github.com/square/Listable/compare/8.0.5...8.1.0
[8.0.5]: https://github.com/square/Listable/compare/8.0.4...8.0.5
[8.0.4]: https://github.com/square/Listable/compare/8.0.3...8.0.4
[8.0.3]: https://github.com/square/Listable/compare/8.0.2...8.0.3
[8.0.2]: https://github.com/square/Listable/compare/8.0.1...8.0.2
[8.0.1]: https://github.com/square/Listable/compare/8.0.0...8.0.1
[8.0.0]: https://github.com/square/Listable/compare/7.2.0...8.0.0
[7.2.0]: https://github.com/square/Listable/compare/7.1.2...7.2.0
[7.1.2]: https://github.com/square/Listable/compare/7.1.1...7.1.2
[7.1.1]: https://github.com/square/Listable/compare/7.1.0...7.1.1
[7.1.0]: https://github.com/square/Listable/compare/7.0.0...7.1.0
[7.0.0]: https://github.com/square/Listable/compare/6.0.0...7.0.0
[6.0.0]: https://github.com/square/Listable/compare/5.2.1...6.0.0
[5.2.1]: https://github.com/square/Listable/compare/5.2.0...5.2.1
[5.2.0]: https://github.com/square/Listable/compare/5.1.0...5.2.0
[5.1.0]: https://github.com/square/Listable/compare/5.0.1...5.1.0
[5.0.1]: https://github.com/square/Listable/compare/5.0.0...5.0.1
[5.0.0]: https://github.com/square/Listable/compare/4.4.0...5.0.0
[4.4.0]: https://github.com/square/Listable/compare/4.3.1...4.4.0
[4.3.1]: https://github.com/square/Listable/compare/4.3.0...4.3.1
[4.3.0]: https://github.com/square/Listable/compare/4.2.0...4.3.0
[4.2.0]: https://github.com/square/Listable/compare/4.1.0...4.2.0
[4.1.0]: https://github.com/square/Listable/compare/4.0.0...4.1.0
[4.0.0]: https://github.com/square/Listable/compare/3.2.1...4.0.0
[3.2.1]: https://github.com/square/Listable/compare/3.2.0...3.2.1
[3.2.0]: https://github.com/square/Listable/compare/3.1.0...3.2.0
[3.1.0]: https://github.com/square/Listable/compare/3.0.0...3.1.0
[3.0.0]: https://github.com/square/Listable/compare/2.0.0...3.0.0
[2.0.0]: https://github.com/square/Listable/compare/1.0.2...2.0.0
[1.0.2]: https://github.com/square/Listable/compare/1.0.1...1.0.2
[1.0.1]: https://github.com/square/Listable/compare/1.0.0...1.0.1
[1.0.0]: https://github.com/square/Listable/compare/0.30.1...1.0.0
[0.30.1]: https://github.com/square/Listable/compare/0.30.0...0.30.1
[0.30.0]: https://github.com/square/Listable/compare/0.29.3...0.30.0
[0.29.3]: https://github.com/square/Listable/compare/0.29.2...0.29.3
[0.29.2]: https://github.com/square/Listable/compare/0.29.1...0.29.2
[0.29.1]: https://github.com/square/Listable/compare/0.29.0...0.29.1
[0.29.0]: https://github.com/square/Listable/compare/0.28.0...0.29.0
[0.28.0]: https://github.com/square/Listable/compare/0.27.1...0.28.0
[0.27.1]: https://github.com/square/Listable/compare/0.27.0...0.27.1
[0.27.0]: https://github.com/square/Listable/compare/0.26.1...0.27.0
[0.26.1]: https://github.com/square/Listable/compare/0.26.0...0.26.1
[0.26.0]: https://github.com/square/Listable/compare/0.25.1...0.26.0
[0.25.0]: https://github.com/square/Listable/compare/0.25.0...0.25.1
[0.25.0]: https://github.com/square/Listable/compare/0.24.0...0.25.0
[0.24.0]: https://github.com/square/Listable/compare/0.23.2...0.24.0
[0.23.2]: https://github.com/square/Listable/compare/0.23.1...0.23.2
[0.23.1]: https://github.com/square/Listable/compare/0.23.0...0.23.1
[0.23.0]: https://github.com/square/Listable/compare/0.22.2...0.23.0
[0.22.2]: https://github.com/square/Listable/compare/0.22.1...0.22.2
[0.22.1]: https://github.com/square/Listable/compare/0.22.0...0.22.1
[0.22.0]: https://github.com/square/Listable/compare/0.21.0...0.22.0
[0.21.0]: https://github.com/square/Listable/compare/0.20.2...0.21.0
[0.20.2]: https://github.com/square/Listable/compare/0.20.1...0.20.2
[0.20.1]: https://github.com/square/Listable/compare/0.20.0...0.20.1
[0.20.0]: https://github.com/square/Listable/compare/0.19.0...0.20.0
[0.19.0]: https://github.com/square/Listable/compare/0.18.0...0.19.0
[0.18.0]: https://github.com/square/Listable/compare/0.17.0...0.18.0
[0.17.0]: https://github.com/square/Listable/compare/0.16.0...0.17.0
[0.16.0]: https://github.com/square/Listable/compare/0.15.1...0.16.0
[0.15.1]: https://github.com/square/Listable/compare/0.15.0...0.15.1
[0.15.0]: https://github.com/square/Listable/compare/0.14.2...0.15.0
[0.14.1]: https://github.com/square/Listable/compare/0.14.1...0.14.2
[0.14.1]: https://github.com/square/Listable/compare/0.13.0...0.14.1
[0.13.0]: https://github.com/square/Listable/compare/0.12.1...0.13.0
[0.12.1]: https://github.com/square/Listable/compare/0.12.0...0.12.1
[0.12.0]: https://github.com/square/Listable/compare/0.11.0...0.12.0
[0.11.0]: https://github.com/square/Listable/compare/0.10.1...0.11.0
[0.10.1]: https://github.com/square/Listable/compare/0.10.0...0.10.1
[0.10.0]: https://github.com/square/Listable/compare/0.9.0...0.10.0<|MERGE_RESOLUTION|>--- conflicted
+++ resolved
@@ -20,11 +20,8 @@
 
 ### Internal
 
-<<<<<<< HEAD
 - Replacing `PagedAppearance.PagingSize.view` with a `.inset(Peek)` case. This is used by `PagedListLayout` to lay out items wiht an edge peek.
-=======
 - Updating GitHub `actions/cache` to v4.
->>>>>>> b86cb1de
 
 # Past Releases
 
