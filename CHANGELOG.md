# [Main]

### Fixed

### Added

### Removed

### Changed

<<<<<<< HEAD
- `List` measurement now has options to include the `safeAreaInsets` from the `Environment` if the `contentInsetAdjustmentBehavior` will affect the layout.
=======
- `stickyListHeader` has been replaced with `listHeaderPosition`, which has three possible values: `inline`, `sticky`, and `fixed`.
>>>>>>> df263004

### Misc

# Past Releases

# [4.4.0] - 2022-07-18

### Fixed

- Fixed a bug where child accessibility views could be exposed when they should be hidden. 

### Added

- Added `stickyListHeader` to layout / appearance, allowing you to pin list headers to the top of the content.

# [4.3.1] - 2022-07-11

### Fixed

- Ensure supplementary views are properly reused.

# [4.3.0] - 2022-07-02

### Fixed

- Supplementary views will now properly animate (fade) in and out when they are added or removed.

### Added

- Introduce `ContentContext`, an `Equatable` value which represents the overall context for all content presented in a list. Eg, you might pass a theme here, the traits for your screen (eg, dark mode, a11y settings, etc), or any other value which when changed, should cause the entire list to re-render. If the `ContentContext` changes across list renders, all list measurements will be thrown out and re-measured during the next render pass.

# [4.2.0] - 2022-06-01

### Added

- Added a pinning option `pin(to:)` which is very similar to `scrollToItem(onInsertOf:)` except that you don't specify an `onInsertOf` item.
- Adds a `bottomScrollOffset` property to `ListScrollPositionInfo`. You can use this to fine-tune pinning by only pinning when within a certain distance of the bottom scroll position.

# [4.1.0] - 2022-05-23

### Changed

- Enabled accessibility ordering, but only propagating the accessibility label reordering is possible and VoiceOver is active to avoid conflicting matches in KIF tests.

- `containerHeaders` in table and flow layouts now stretch to fill the available width of the view. Previously, 
they were inset with the content. 

# [4.0.0] - 2022-04-07

### Removed

- When using `BlueprintUILists`, layout is no longer forced during element updates. This will cause animations to no longer be inherited. Please use `.transition`, etc. to control animations.

# [3.2.1] - 2022-03-25

### Removed

- Removed item reordering with VoiceOver as it caused issues with KIF tests.

# [3.2.0] - 2022-03-21

### Fixed
- Fixed list measurements with container headers.

### Added
- Item reordering is now possible when using VoiceOver.

# [3.1.0] - 2022-02-08

### Added

- `ListReorderGesture.Begins` added. This controls when the reorder gesture starts: `onTap` and `onLongPress`.

# [3.0.0] - 2022-01-15

### Fixed

- `TableAppearance.ItemLayout` now properly initializes the `itemToSectionFooterSpacing` value.
- A swipe actions memory leak has been fixed for `ItemCell.ContentContainerView`.

### Added

- `LayoutDescription` now conforms to `Equatable`.
- `ListLayoutAppearance` now has a `func` to modify the default layout.
- You can now construct a layout description from a `ListLayoutAppearance`, allowing the underlying `ListLayout` to remain internal to a module.

# [2.0.0] - 2021-12-15

### Changed

- The signature of `ListLayout.layout(delegate:in:)` has been changed to return a `ListLayoutResult` value, to make it clearer which values must be provided as the output of a layout.

# [1.0.2] - 2021-12-14

### Changed

- When measuring a `List` in an unconstrained size constraint, and `.fillParent` is passed, a better assertion message is provided.

### Fixed

- Ensure that `.fillParent` `List` measurements returns the right height.

# [1.0.1] - 2021-12-06

### Added

- You may now set the `contentInsetAdjustmentBehavior` on `.table` layouts. This is useful when presenting in a sheet, to more directly control the safe area inset.

- You can now control underflow bounce behavior on `.table` layouts, via `bounceOnUnderflow`.

# [1.0.0] - 2021-12-06

### Fixed

- Insert and removal animations for items now respect `UIAccessibility.isReduceMotionEnabled`, falling back to `.fade` if `isReduceMotionEnabled` is true.

### Added

- [Added support for `.horizontal` `.table` layouts](https://github.com/kyleve/Listable/pull/314). To get a horizontal table; just set the `layout.direction = .horizontal` when configuring your list's layout. Additionally, some properties were renamed from left/right to leading/trailing to better reflect they can now be on the left/top and right/bottom of a list view, respectively.

- Expose `layoutAppearanceProperties` on `LayoutDescription`, to access standard layout appearance properties without creating an instance of the backing layout.

- The `.flow` layout type has been added, to support flow and grid style layouts.

- `ListView.contentSize` will now also provide access to the natural width of a layout if the layout supports natural width calculation. This is useful, for example, to show a `.table` layout in a popover – you can now know how wide to render the popover.

- Added `.pagingBehaviour` to `.table` and `.flow` style layouts, which allows implementing carousel-style layouts, by enabling scroll paging alongside item boundaries.

### Removed

- The `.experimental_grid` layout type has been removed; it is replaced by `.flow`.

- Default sizes have been removed. Please ensure your elements correctly implement `sizeThatFits`, or use fixed sizes.

### Changed

- `scrollViewProperties` has moved from `ListLayout` to `ListLayoutAppearance`.

- The various `.table { ... }`, `.paged { ... }`, etc, `LayoutDescription` functions no longer take an escaping closure.

- `precondition` is now overridden within `ListableUI` and `BlueprintUILists` to point at an inlined function, which calls through to `fatalError`. This ensures that error messages are reported in crash reports.

# [0.30.1] - 2021-11-16

### Fixed

- Fix keyboard inset calculations by using `adjustedContentInset`.

# [0.30.0] - 2021-11-02

### Added

- Added support for result builders when creating lists, sections, and swipe actions:

    ```swift
    List {
        Section("id") {
            ExampleContent(text: "First Item")
            ExampleContent(text: "Second Item")
        } header: {
            ExampleHeader(title: "This Is My Section")
        } footer: {
            ExampleFooter(text: "Rules apply. Prohibited where void.")
        }
    }
    ```

### Changed

- `ListLayout` and its associated types are now public, allowing you to make custom layouts. Note that these APIs are still experimental and subject to change.

# [0.29.3] - 2021-10-22

### Fixed

- Ensure we properly pass through the `ListEnvironment` when updating on-screen views.

# [0.29.2] - 2021-10-21

### Fixed

- Fixed an erroneous `weak` reference in `SupplementaryContainerView` which lead to contents being deallocated too early – this is not actually needed. `HeaderFooterViewStatePair` holds the reference to the contained `AnyPresentationHeaderFooterState`, there are not direct strong references from `AnyPresentationHeaderFooterState` to `SupplementaryContainerView`.

# [0.29.1] - 2021-10-18

### Fixed

- Ensure that when comparing header/footer types during updates, we are comparing the correct underlying types in a `type(of:)` check.

# [0.29.0] - 2021-10-13

### Added

- [Introduced `swipeActionsStyle` property in `ItemContent` protocol](https://github.com/kyleve/Listable/pull/335). This allows clients to configure and specify different visual styles for swipe action views (such as `rounded` swipe actions).  

### Changed

- `onTap` on `HeaderFooter` now takes no parameters, to disambiguate it from `configure`.

# [0.28.0] - 2021-09-28

### Changed

- [Introduced `AnyHeaderFooterConvertible` for `HeaderFooters`](https://github.com/kyleve/Listable/pull/332) contained in lists and sections, so you no longer need to wrap your `HeaderFooterContent` in a `HeaderFooter` to receive default values. Eg, you can now do:
    
    ```swift
    section.header = MyHeaderContent(title: "Albums")
    ```
    
    Instead of:

    ```swift
    section.header = HeaderFooter(MyHeaderContent(title: "Albums"))
    ```

# [0.27.1] - 2021-09-28

### Changed

- [Change the default sizing of `Item` and `HeaderFooter`](https://github.com/kyleve/Listable/pull/331) to `.thatFits(.noConstraint)` from requiring the min from the layout. This is more common for self-sizing cells.

# [0.27.0] - 2021-09-15

### Changed

- [`clearsSelectionOnViewWillAppear` was moved](https://github.com/kyleve/Listable/pull/326) to `ListViewController`.

# [0.26.1] - 2021-09-03

### Fixed

- Includes fix for header reuse from 0.25.1.

# [0.26.0] - 2021-08-14

### Added

- [You can now provide default list bounds for participating layouts](https://github.com/kyleve/Listable/pull/317) via the `environment.listContentBounds` property. This allows your containing screen, eg, to provide default bounds to ensure content lays out correctly. The `table` and `grid` layout types have been updated to read these content bounds.

### Removed

- [iOS 11 was deprecated](https://github.com/kyleve/Listable/pull/317).

### Changed

- [`ListSizing` was renamed to `List.Measurement`](https://github.com/kyleve/Listable/pull/317), to reflect that it affects measurement and to align with Blueprint's terminology for measurement.

# [0.25.0] - 2021-08-12

### Added

- [Add support for `containerHeader`](https://github.com/kyleve/Listable/pull/315), a header which can be added by the container which is displaying the list. This is useful for, eg, a custom navigation controller to add its large title view to the list's content. This header is not affected by the list's vertical padding.

# [0.24.0] - 2021-08-07

### Added

- [Add support for `ReappliesToVisibleView`](https://github.com/kyleve/Listable/pull/288), which allows controlling when an on-screen view should have its content re-applied. 

# [0.23.2] - 2021-08-05

### Fixed

- [Ensure that scroll actions work](https://github.com/kyleve/Listable/pull/311) with horizontal lists.

# [0.23.1] - 2021-07-26

### Fixed

- [Fix two reordering crashes](https://github.com/kyleve/Listable/pull/308), which could happen when 1) a reorder signal resulted in an immediate deletion at the end of the list, and 2) a crash during scrolling during a reorder event.

# [0.23.0] - 2021-06-29

### Added

- [Introduce `defaultHeaderFooterProperties` on `HeaderFooterContent`](https://github.com/kyleve/Listable/pull/304), to allow specifying default values for a `HeaderFooter` when values are not passed to the initializer.

# [0.22.2] - 2021-06-23

### Fixed

- Fixed `identifier(for:)` on `Section` to match name of `identifier(with:)` on `ItemContent`.

# [0.22.1] - 2021-06-22

### Fixed

- Fixed `Identifiable` conformance for `ItemContent`.

# [0.22.0] - 2021-06-22

### Misc

- Listable now depends on Blueprint `0.27.0` which has major breaking changes. There are no public changes to Listable, except public interfaces determined by Blueprint protocol conformance.

# [0.21.0] - 2021-06-17

### Fixed

- [When applying an update to visible views during content updates, the update now occurs within an animation block](https://github.com/kyleve/Listable/pull/292). This allows your view to inherit implicit animations more easily.

### Added

- [Reordering between multiple sections is now supported](https://github.com/kyleve/Listable/pull/292).
- [Introduced type safe access to `Section` content following reorder events](https://github.com/kyleve/Listable/pull/292). See `Section.filtered`.
- [`ListStateObserver.onItemReordered` was added](https://github.com/kyleve/Listable/pull/292) to observe reorder events at a list-wide level.
- [`ListLayout` was extended](https://github.com/kyleve/Listable/pull/292) to allow customization of in-progress moves. Note that `ListLayout` is not yet public.

### Changed

- [`Reordering` has been renamed to `ItemReordering`, and a new `SectionReordering` has been introduced](https://github.com/kyleve/Listable/pull/292). This allows finer-grained control over validating reorder events at both the item level and section level.
- [`ListReorderGesture` and `ItemReordering.GestureRecognizer` have been heavily refactored](https://github.com/kyleve/Listable/pull/292) to reduce visibility of internal state concerns.
- [`Item.identifier` has been renamed to `Item.anyIdentifier`](https://github.com/kyleve/Listable/pull/292). The new `Item.identifier` property is now a fully type safe identifier.
- [`ReorderingActions` was refactored](https://github.com/kyleve/Listable/pull/292) to expose less public state and ease use in UIView-backed list elements.
- [`Identifier<Represented>` is now `Identifier<Represented, Value>`; eg `Identifier<MyContent, UUID>`](https://github.com/kyleve/Listable/pull/292). This is done to support reacting to reordering events in a more type safe manner, and to make `Identifier` creation more type safe. This is a large breaking change.
- [Changed how `identifier`s for `ItemContent` are represented](https://github.com/kyleve/Listable/pull/292). `ItemContent` now returns a an identifier of a specific `IdentifierValue` (eg, `String`, `UUID`, etc), which is then assembled into an `Identifier` by the containing item. Additional APIs have been added for creating `Identifier`s in a more type safe manner. This is a large breaking change.

### Misc

- [The Blueprint-based shortcuts to create inline items and header footers have been renamed to `ElementItem` and `ElementHeaderFooter`](https://github.com/kyleve/Listable/pull/292).

# [0.20.2] - 2021-04-19

### Fixed

- [Fixed the spacing between the header and the first section of a `TableListLayout`](https://github.com/kyleve/Listable/pull/289) to not add the top padding.

# [0.20.1] - 2021-04-06

### Fixed

- [`TableListLayout` now maintains padding by default and with center alignments.](https://github.com/kyleve/Listable/pull/286)

# [0.20.0] - 2021-03-29

### Changed

- [Changed how `ListView.contentSize` is implemented](https://github.com/kyleve/Listable/pull/283) in order to improve performance. An internal list is no longer used, instead we create a layout and ask it to lay out its elements. `List.Measurement` also moved to `BlueprintUILists`, as that is the only place it was used. 

# [0.19.0] - 2021-03-22

### Added
- [Add support for adjusting the content offset](https://github.com/kyleve/Listable/pull/281) when the refresh control becomes visible with the `offsetAdjustmentBehavior` property.

Example usage:

```
list.content.refreshControl = RefreshControl(
    isRefreshing: isRefreshing,
    offsetAdjustmentBehavior: .displayWhenRefreshing(animate: true, scrollToTop: true),
    onRefresh: onRefresh
)
```

# [0.18.0] - 2021-03-12

### Fixed

- When calling `scrollToItem` with a `.top` scroll position, [the item no longer appears underneath sticky section headers](https://github.com/kyleve/Listable/pull/279). 

### Added

- [Adds `scrollToSection`](https://github.com/kyleve/Listable/pull/277) to `ListActions` and `ListView`. To support this functionality, `Section` can now be queried with an `Identifier`. Also added `SectionPosition` to specify the top or bottom within a `Section`. 

Example usage:

```
listActions.scrolling.scrollToSection(
  with: MyItem.identifier(with: id),
  sectionPosition: .top,
  scrollPosition: ScrollPosition(position: .centered)
)
```

# [0.17.0] - 2021-03-10

### Fixed

- [When swiping to delete](https://github.com/kyleve/Listable/pull/270), limit overscrolling to 20% of the cell width. This prevents undesirable visual state while maintaining swipe bounciness. Additionally, ignore initial swipes to the right which do not "open" the cell.

- [Fixed a crash that occurred](https://github.com/kyleve/Listable/pull/271) when the list's width or height would become zero.

### Changed

- [Updates to `ItemContentCoordinator`](https://github.com/kyleve/Listable/pull/274) to properly support animations in Blueprint-backed rows. This change also generalizes the contained animation type to `ViewAnimation`, for use in both scrolling and content updates.

# [0.16.0] - 2021-02-08

### Fixed

- [When updating `contentInset`, retain the values pulled from the `CollectionView`](https://github.com/kyleve/Listable/pull/267). This is to avoid clobbering the content inset potentially set by other things like navigation controllers. 

### Changed

- [Rename `build` parameters to `configure`](https://github.com/kyleve/Listable/pull/262), in order to be more consistent within the framework and with Blueprint.

# [0.15.1] - 2021-01-25

### Fixed

- [Fix a memory leak in `ListView`](https://github.com/kyleve/Listable/pull/263) that caused all `ListViews` with content in them to leak.

# [0.15.0] - 2021-01-22

### Added

- [Introduce support for layout customization for `Item`, `HeaderFooter`, and `Section`](https://github.com/kyleve/Listable/pull/257) for all `ListLayout` types, not just `.table`.

- [Add `inserted` and `removed` items to `.onContentChanged`](https://github.com/kyleve/Listable/pull/260), to easily determine what content was added or removed from the list a central location.

### Changed

- [Rename `.list` layout to `.table`](https://github.com/kyleve/Listable/pull/258), which is clearer, and also reduces confusion between `ListLayout` (the base protocol for layouts), and the specific table-type layout.

# [0.14.2] - 2021-01-21

### Fixed

- `SwipeActionsConfiguration.performsFirstActionWithFullSwipe` is now respected when set to `false`.

# [0.14.1] - 2021-01-06

### Fixed

- [Ensure that `ItemContent`s and `HeaderFooter`s are a value type](https://github.com/kyleve/Listable/pull/243). This is generally assumed by Listable, but was previously not validated. This is only validated in `DEBUG` builds, to avoid otherwise affecting performance. 

- [Fix a regression](https://github.com/kyleve/Listable/pull/246/) that caused content to be re-measured during each application of an `Appearance`, even if the new `Appearance` was equal.

### Added

- [Adds a way to create items or header/footers](https://github.com/kyleve/Listable/pull/206) for Blueprint lists without requiring the creation of a `BlueprintItemContent` or `BlueprintHeaderFooterContent`.

# [0.13.0] - 2020-12-14

### Added

- [Introduce `LocalizedItemCollator`](https://github.com/kyleve/Listable/pull/236), a list-friendly version of `UILocalizedIndexedCollation` which allows collating a list of content at one time.

# [0.12.1] - 2020-12-01

### Fixed

- [Fixed frame setting calcuations, and fixed building in Xcode 11](https://github.com/kyleve/Listable/pull/234).

# [0.12.0] - 2020-12-01

### Fixed

- [Changed behavior of `scrollInsets` (now `scrollIndicatorInsets`)](https://github.com/kyleve/Listable/pull/222), which now only affects the scroll indicator insets of the contained scroll view, and does **not** affect the content inset of the scroll view. Please using `padding`, etc, on the various list layout types instead to control visual padding.

- [Ensure we respect both `frame` and `bounds` changes](https://github.com/kyleve/Listable/pull/227) to update the inner `CollectionView`'s frame. We previously used to only respect `frame` changes, but we should also respect `bounds` changes, as these are used by auto layout.

- [Fix support for `autolayout` items and headers/footers](https://github.com/kyleve/Listable/pull/228) by ensuring we pass through the correct `systemLayoutSizeFitting` calls to content. Add assertions that measured sizing is within a reasonable bound.

- [`Appearance.backgroundColor` now respects the current `UITraitCollection.userInterfaceStyle`](https://github.com/kyleve/Listable/pull/231). This means that the background color will default to `white` in light mode, and `black` in dark mode.

- [Update `ListView.contentSize(in:for:)` to properly validate the provided `fittingSize`](https://github.com/kyleve/Listable/pull/232). This ensures that `.unconstrained` measurements along the wrong axis will now assert; instead of freeze.

### Added

- [Introduce `onSelectionChanged` on `ListStateObserver`](https://github.com/kyleve/Listable/pull/223) to allow observing when the selected rows change.

- [Pass through `BlueprintUI.Environment` to the `Element`s being rendered from `BlueprintItemContent` and `BlueprintHeaderFooterContent`](https://github.com/kyleve/Listable/pull/225). This ensures that the content you put into a `List` respects the `BlueprintUI.Environment` of the `List` itself. This PR also introduces `ListEnvironment` to facilitate this, which allows similar passthrough of environment variables within Listable. 

- [Add a `didPerform` callback to `AutoScrollAction`](https://github.com/kyleve/Listable/pull/229), which allows registering a callback when an auto scroll action occurs.

- [Change `animated` option on scrolling to an `animation` option`](https://github.com/kyleve/Listable/pull/229), to allow customizing the animation's behavior.


# [0.11.0] - 2020-10-20

### Added

- Allow [setting the `sizing` type on a `List`](https://github.com/kyleve/Listable/pull/202). This controls how the list should be sized by Blueprint: Should it take up all allowed space, or should it size to fit based on its content.

# [0.10.1] - 2020-10-01

- [Fixed import](https://github.com/kyleve/Listable/pull/215) of Swift bridging header, so Cocoapods can build with or without `use_frameworks!`.

# [0.10.0] - 2020-09-24

### Fixed

- [Adjust calculated keyboard inset in both `setFrame` and `layoutSubviews`](https://github.com/kyleve/Listable/pull/200). This resolves issues that can occur if the list frame changes while the keyboard is visible.

### Added

- [Add support for `onInsert` , `onRemove`, `onMove`, `onUpdate`, on `Item`](https://github.com/kyleve/Listable/pull/196) to track when when items are added, removed, moved, or updated. Changed `onContentChanged` to `onContentUpdated` on `ListStateObserver`; it is always called during updates; you can check the `hadChanges` property.

### Removed

- [Removed support for iOS 10](https://github.com/kyleve/Listable/pull/209). Future releases will only support iOS 11 and later.

### Changed

- [Change how keyboard are observed](https://github.com/kyleve/Listable/pull/199) to avoid a pitfall where the keyboard would not be accounted for if a `ListView` is created while a keyboard is already on screen. To avoid this problem, we switch to a globally shared `KeyboardObserver` which is loaded at app startup time.

- [`isEmpty` on `Content` and `Section` have been replaced with `contains(any:)`](https://github.com/kyleve/Listable/pull/197), which allows more granular comparison of the content in the whole list and in individual sections, respectively. This allows you to check if the list or sections contain headers, footers, items, all, or some combination of them.

- Listable has been [renamed to ListableUI](https://github.com/kyleve/Listable/pull/211/), and BlueprintLists is now named BlueprintUILists. This is done to be more consistent with other Square UI libraries, and to avoid a conflict with an existing published Cocoapod, also named Listable.

# 0.9.0 - Internal Only

### Added

- [Add `ListScrollPositionInfo` to all `ListStateObserver` callbacks](https://github.com/kyleve/Listable/pull/191).

### Changed

- [Simplify `Sizing` now that enums support default associated values.](https://github.com/kyleve/Listable/pull/189). Now instead of separate `.thatFits` and `.thatFitsWith(Constraint)` enums, there is a single `.thatFits(Constraint = .noConstraint)` case (the same applies for `autolayout`).

- Changed [how `zIndexes` are assigned to header and items, and support tapping headers / footers](https://github.com/kyleve/Listable/pull/193). This allows registering an `onTap` handler for any HeaderFooter, and providing a background to display while the tap's press is active.

## 0.8.0 - Internal Only

### Added

- [Add support for `ListStateObserver`](https://github.com/kyleve/Listable/pull/183) so that you can observe changes made to the list such as insertions, removals, scroll events, etc.

- [Add support for `ListActions`](https://github.com/kyleve/Listable/pull/183) which allows performing actions on the underlying list view when used in a declarative environment, or when you otherwise do not have access to the underlying view instance (`ListStateViewController`).

- Add support for [Behavior.KeyboardAdjustmentMode](https://github.com/kyleve/Listable/pull/166), which allows for disabling automatic keyboard adjustment behavior. This is useful if your container view is managing the size of or insets on a `ListView` itself.

- [Introduced `callAsFunction` support](https://github.com/kyleve/Listable/pull/181) when building with Xcode 11.4 or later. This allows you to replace code like this:

  ```
  List { list in
      list += Section("first") { section in ... }
  }
  ```
  
  With this:
  
  ```
  List { list in
      list("first") { section in ... }
  }
  ```
  
  Improving terseness when building sections in a list.

- [`.paged()` is now a supported layout type.](https://github.com/kyleve/Listable/pull/178) This allows implementing your list to render similarly to a `UIPageViewController`, in either horizontal or vertical alignment.  
  

### Removed

- [Removed support for .`horiztonal` layouts](https://github.com/kyleve/Listable/pull/178) on `.table()` layouts. Now only `.vertical` is supported (this could return at a later date if needed).

### Changed

- [Changed `Section` initialization APIs](https://github.com/kyleve/Listable/pull/181) from `Section(identifier: "my-id") { ... }` to `Section("my-id") { ... }` – it's clear from the API what the first param is for, so the param name just made callsites longer.

- [Renamed `setContent` and `setProperties`](https://github.com/kyleve/Listable/pull/178) methods on `ListView` to `configure`.

- [Significant refactors to how the custom layout APIs work.](https://github.com/kyleve/Listable/pull/178) While this is mostly an internal concern, it continues to refine these APIs to set them up for public exposure and usage at a later date to customize layouts.

## 0.7.0 - Internal Only

### Fixed

- [Significant performance improvements](https://github.com/kyleve/Listable/pull/179) for list updates which contain either no changes, or only in-place updates to existing items and sections. In many cases, these updates will now be 80% faster. This change also improves performance for other types of changes such as insertions, removals, or moves, but not to the same degree.

### Added

- [Added additional layout configuration options](https://github.com/kyleve/Listable/pull/173/): `headerToFirstSectionSpacing` and `lastSectionToFooterSpacing` now let you control the spacing between the list header and content, and the content and the list footer.

- [Add support for snapshot testing `Item`s](https://github.com/kyleve/Listable/pull/171) via the `ItemPreviewView` class. This is a view type which takes in some configuration options, and an `Item`, which you can then use in snapshot tests to verify the appearance of your `Item` and `ItemContent` .

  ```
  let view = ItemPreviewView()
          
  view.update(
      with: 300.0,
      state: .init(isSelected: false, isHighlighted: false),
      item: Item(MyItemContent(...))
  )

  self.takeSnapshot(of: view)
  ```

- [Add support for Xcode previews](https://github.com/kyleve/Listable/pull/171) via the `ItemPreview` type. This allows easy previewing your `ItemContent` during development like so:

  ```
  struct ElementPreview : PreviewProvider {
      static var previews: some View {
          ItemPreview.withAllItemStates(
              for: Item(XcodePreviewDemoContent(
                  text: "Lorem ipsum dolor sit amet (...)"
              ))
          )
      }
  }
  ```
  
  There are included options like `withAllItemStates` which allow seeing previews across the various possible selection and highlight states.

- Add `customInterSectionSpacing` property to `Section.Layout` which allows the user to specify [custom spacing after a section](https://github.com/kyleve/Listable/pull/172), overriding the calculated spacing.

- [Add `insertAndRemoveAnimations` to `Item`](https://github.com/kyleve/Listable/pull/176) to allow customizing the animations used when an `Item` is inserted or removed from a list. Note that customizing this option when responding to `SwipeActions` will come at a later date.

- [Add `ListViewController`](https://github.com/kyleve/Listable/pull/176) make it easy to create view controllers backed by a Listable `ListView`.

### Removed

### Changed

- Update `Item` callbacks to [allow for providing more info to the callback parameters](https://github.com/kyleve/Listable/pull/160).

- [`ListAppearance.Layout.padding` is now applied around all content in the list](https://github.com/kyleve/Listable/pull/173/), not only around sections. To regain the previous behavior, use `headerToFirstSectionSpacing` and `lastSectionToFooterSpacing`.

- Significantly change how [layout configuration is done](https://github.com/kyleve/Listable/pull/174) to make it clearer which type of layout is currently in use, and which options are available on which layouts.

  Previously, to configure a layout, you would write code like this:

  ```
  list.appearance.layoutType = .table
  list.appearance.table.layout.padding = UIEdgeInsets(...)
  ```

  Now, you configure the layout like this:

  ```
  list.layout = .table {
    $0.layout.padding = UIEdgeInsets(...)
  }
  ```

  Or, for your custom layouts, like this:

  ```
  list.layout = MyCustomLayout.describe {
    $0.myLayoutsProperty = .foo
  }
  ```

### Misc

## 0.6.1 - Internal Only

### Changed

- Change `Item`'s `onSelect` and `onDeselect` [to be performed asynchronously](https://github.com/kyleve/Listable/pull/155) after a single runloop spin, to give `UICollectionView` time to schedule animations if these callbacks are slow.
- Add improved signpost logging for selection and deselection, to more easily identify slow callbacks.

## 0.6.0 - Internal Only

### Fixed

- Fixed [multiple selection and highlight issues](https://github.com/kyleve/Listable/pull/153): Highlighting cells now only occurs if the `selectionStyle` is `tappable` or `selectable`. Ensure that when `tappable` is provided, the content of a cell is updated when the cell is deselected.

### Added

- Added type aliases for `HeaderFooter` and `HeaderFooterContent` to reduce verbosity of use. Now instead of typing `HeaderFooter(MyHeader())`, you can use `Header(MyHeader())`.
- Replace unused / experimental `Binding` type [with `Coordinator`](https://github.com/kyleve/Listable/pull/143), which allows you to independently manage item state in a similar manner to SwiftUI's `UIViewRepresentable`'s `Coordinator`.

### Removed

### Changed

- **Major Change:** `ItemElement` and `HeaderFooterElement` [were renamed to `ItemContent` and `HeaderFooterContent`](https://github.com/kyleve/Listable/pull/150), respectively. This is intended to be a clearer indicaton as to what they are for (the content of an item or header/footer), and fixes a name collision with Blueprint, where we overloaded the meaning of `Element` when using Blueprint integration via `BlueprintUILists`.
- Changed `BlueprintHeaderFooter{Content/Element}`'s main method to be `elementRepresentation` instead of `element`. This allows easier conformance of `BlueprintUI.ProxyElement` types to `BlueprintHeaderFooter{Content/Element}`.
- `SelectionMode` [was moved from `Content` to `Behavior`](https://github.com/kyleve/Listable/pull/152), which is in line with other collection view behaviours like scrolling and underflow.
- Rename `ItemSelectionStyle.none` to `ItemSelectionStyle.notSelectable`. This is to avoid conflicts with `Optional.none` when working with `ItemSelectionStyle` as an `Optional`.

## 0.5.0 - Internal Only

### Added

- Added support for [conditionally scrolling to items](https://github.com/kyleve/Listable/pull/129) on insert, based on the `shouldPerform` block passed to the `AutoScrollAction`.

## Earlier - Internal Only

Earlier releases were ad-hoc and not tracked. To see all changes, please reference [closed PRs on Github](https://github.com/kyleve/Listable/pulls?q=is%3Apr+is%3Aclosed).


[Main]: https://github.com/kyleve/Listable/compare/4.4.0...HEAD
[4.4.0]: https://github.com/kyleve/Listable/compare/4.3.1...4.4.0
[4.3.1]: https://github.com/kyleve/Listable/compare/4.3.0...4.3.1
[4.3.0]: https://github.com/kyleve/Listable/compare/4.2.0...4.3.0
[4.2.0]: https://github.com/kyleve/Listable/compare/4.1.0...4.2.0
[4.1.0]: https://github.com/kyleve/Listable/compare/4.0.0...4.1.0
[4.0.0]: https://github.com/kyleve/Listable/compare/3.2.1...4.0.0
[3.2.1]: https://github.com/kyleve/Listable/compare/3.2.0...3.2.1
[3.2.0]: https://github.com/kyleve/Listable/compare/3.1.0...3.2.0
[3.1.0]: https://github.com/kyleve/Listable/compare/3.0.0...3.1.0
[3.0.0]: https://github.com/kyleve/Listable/compare/2.0.0...3.0.0
[2.0.0]: https://github.com/kyleve/Listable/compare/1.0.2...2.0.0
[1.0.2]: https://github.com/kyleve/Listable/compare/1.0.1...1.0.2
[1.0.1]: https://github.com/kyleve/Listable/compare/1.0.0...1.0.1
[1.0.0]: https://github.com/kyleve/Listable/compare/0.30.1...1.0.0
[0.30.1]: https://github.com/kyleve/Listable/compare/0.30.0...0.30.1
[0.30.0]: https://github.com/kyleve/Listable/compare/0.29.3...0.30.0
[0.29.3]: https://github.com/kyleve/Listable/compare/0.29.2...0.29.3
[0.29.2]: https://github.com/kyleve/Listable/compare/0.29.1...0.29.2
[0.29.1]: https://github.com/kyleve/Listable/compare/0.29.0...0.29.1
[0.29.0]: https://github.com/kyleve/Listable/compare/0.28.0...0.29.0
[0.28.0]: https://github.com/kyleve/Listable/compare/0.27.1...0.28.0
[0.27.1]: https://github.com/kyleve/Listable/compare/0.27.0...0.27.1
[0.27.0]: https://github.com/kyleve/Listable/compare/0.26.1...0.27.0
[0.26.1]: https://github.com/kyleve/Listable/compare/0.26.0...0.26.1
[0.26.0]: https://github.com/kyleve/Listable/compare/0.25.1...0.26.0
[0.25.0]: https://github.com/kyleve/Listable/compare/0.25.0...0.25.1
[0.25.0]: https://github.com/kyleve/Listable/compare/0.24.0...0.25.0
[0.24.0]: https://github.com/kyleve/Listable/compare/0.23.2...0.24.0
[0.23.2]: https://github.com/kyleve/Listable/compare/0.23.1...0.23.2
[0.23.1]: https://github.com/kyleve/Listable/compare/0.23.0...0.23.1
[0.23.0]: https://github.com/kyleve/Listable/compare/0.22.2...0.23.0
[0.22.2]: https://github.com/kyleve/Listable/compare/0.22.1...0.22.2
[0.22.1]: https://github.com/kyleve/Listable/compare/0.22.0...0.22.1
[0.22.0]: https://github.com/kyleve/Listable/compare/0.21.0...0.22.0
[0.21.0]: https://github.com/kyleve/Listable/compare/0.20.2...0.21.0
[0.20.2]: https://github.com/kyleve/Listable/compare/0.20.1...0.20.2
[0.20.1]: https://github.com/kyleve/Listable/compare/0.20.0...0.20.1
[0.20.0]: https://github.com/kyleve/Listable/compare/0.19.0...0.20.0
[0.19.0]: https://github.com/kyleve/Listable/compare/0.18.0...0.19.0
[0.18.0]: https://github.com/kyleve/Listable/compare/0.17.0...0.18.0
[0.17.0]: https://github.com/kyleve/Listable/compare/0.16.0...0.17.0
[0.16.0]: https://github.com/kyleve/Listable/compare/0.15.1...0.16.0
[0.15.1]: https://github.com/kyleve/Listable/compare/0.15.0...0.15.1
[0.15.0]: https://github.com/kyleve/Listable/compare/0.14.2...0.15.0
[0.14.1]: https://github.com/kyleve/Listable/compare/0.14.1...0.14.2
[0.14.1]: https://github.com/kyleve/Listable/compare/0.13.0...0.14.1
[0.13.0]: https://github.com/kyleve/Listable/compare/0.12.1...0.13.0
[0.12.1]: https://github.com/kyleve/Listable/compare/0.12.0...0.12.1
[0.12.0]: https://github.com/kyleve/Listable/compare/0.11.0...0.12.0
[0.11.0]: https://github.com/kyleve/Listable/compare/0.10.1...0.11.0
[0.10.1]: https://github.com/kyleve/Listable/compare/0.10.0...0.10.1
[0.10.0]: https://github.com/kyleve/Listable/compare/0.9.0...0.10.0<|MERGE_RESOLUTION|>--- conflicted
+++ resolved
@@ -8,11 +8,9 @@
 
 ### Changed
 
-<<<<<<< HEAD
+- `stickyListHeader` has been replaced with `listHeaderPosition`, which has three possible values: `inline`, `sticky`, and `fixed`.
+
 - `List` measurement now has options to include the `safeAreaInsets` from the `Environment` if the `contentInsetAdjustmentBehavior` will affect the layout.
-=======
-- `stickyListHeader` has been replaced with `listHeaderPosition`, which has three possible values: `inline`, `sticky`, and `fixed`.
->>>>>>> df263004
 
 ### Misc
 
