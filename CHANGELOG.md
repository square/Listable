# [Main]

### Fixed

<<<<<<< HEAD
- Fixed an issue where supplementary views (headers or footers) that contained a first responder would result in the view being duplicated when scrolled off-screen.
=======
- Fixed a bug that resulted in header/footer views not properly updating, by fixing the underlying tracking of collection view supplementary views.
>>>>>>> 6cb7f139

### Added

### Removed

### Changed

### Misc

### Internal

# Past Releases

# [13.0.0] - 2023-09-06

### Fixed

- `KeyboardObserver` has been updated to handle iOS 16.1+ changes that use the screen's coordinate space to report keyboard position. This can impact reported values when the app isn't full screen in Split View, Slide Over, and Stage Manager.
- The `verticalLayoutGravity` behavior now takes into account `frame` changes so that the scroll position relative to the bottom remains unchanged when the `frame` changes.

### Changed

- `KeyboardObserverDelegate` now provides `UIView.AnimationCurve` instead of `UIView.AnimationOptions`.

# [12.0.0] - 2023-08-08

### Added

- `ApplyItemContentInfo` and `ApplyHeaderFooterContentInfo` are now available in the Blueprint `Environment` for each `BlueprintItemContent`.
- A new `isContentScrollable` property is added to `ListView` to determine if the content size is large enough that the list can be scrolled to a new position without springing back to it's original position.
- A new `custom` case is added to `KeyboardAdjustmentMode` which allows the consumer to fully customize the inset behavior. `onKeyboardFrameWillChange` and `customScrollViewInsets` have been added to `ListView` and `updateScrollViewInsets` is now public. All of these can be utilized in conjunction to respond to the keyboard and fully control the insets. For now, these are available through `ListView` only.
- A new `verticalLayoutGravity` behavior to accomodate vertical-layout lists where the normal scroll position of the list is at the bottom of the list. Setting `verticalLayoutGravity` to `.bottom` enables the new behavior. It's designed to accomodate a messaging client. Adds a new demo called Chat App.

### Changed

- `SwipeAction` property names have been updated to better reflect what they're for. `Completion` also now takes in a more descriptive enum, instead of a boolean, to make reading callsites clearer. Eg, `completion(.expandActions)` instead of `completion(true)`.

### Internal

- Update CI script to reference the `xcodesorg/made/xcodes` package for installing simulator runtimes.
- Update CI script to install `aria2` to improve simulator runtime download speeds.

# [11.0.0] - 2023-06-15

### Removed

- `.paged` layout's `itemInsets` has been removed; use `bounds.padding` instead.

### Changed

- `.paged` layouts now respect `bounds` for each page.

# [10.3.1] - 2023-06-06

### Fixed

- Enabled collection view first responder workaround for iOS 17.0; it is broken in the first beta.

# [10.3.0] - 2023-05-17

### Added

- You may now programatically reveal leading and trailing swipe actions, by calling the `showLeadingSwipeActions` or `showTrailingSwipeActions` closures on `ApplyItemContentInfo`.

# [10.2.0] - 2023-05-15

### Fixed

- Fixed a confusing compilation error when omitting the `.content` property on read-only `KeyPath` lookups on `ListProperties`. 

### Added

- Added optional underlay view for item cells that can be styled  

# [10.1.0] - 2023-05-08

### Changed

- BlueprintUILists now depends on Blueprint 2.0.

# [10.0.1] - 2023-04-26

### Fixed

- Fix an issue when a header or footer has an `onTap` handler, and no pressed background, the first tap would be ignored.

# [10.0.0] - 2023-04-25

### Fixed

- Swipe actions will now use the `accessibilityLabel` (if non-nil) when the user is using assistive technologies such as VoiceOver.

### Added

- Added `containerCornerRadius`, `equalButtonWidths`, and `minWidth` to `DefaultSwipeActionsView.Style` for additional swipe action style customization.
- Added `swipeActionsViewStyle` to `ListEnvironment`. This allows a `SwipeActionsView.Style` to be set on the list environment when customizing the appearance of the swipe action view.
- Added the ability to configure leading swipe actions on `Item`s via the `leadingSwipeActions` property.
- Added `containerCornerRadius`, `buttonSizing`, `minWidth`, and `maxWidthRatio` to `DefaultSwipeActionsView.Style` for additional swipe action style customization.
- Added `SwipeActionsView.Style.leadingContainerInsets` to specify container insets for the leading swipe action container.

### Removed

- Removed the `SwipeActionsView` associated type on `ItemContent`.
- Removed the `ItemContentSwipeActionsView` protocol.

### Changed

- Renamed `DefaultSwipeActionsView` to `SwipeActionsView`.
- The type of the `ItemContent.swipeActionsStyle` protocol requirement is now `SwipeActionsView.Style?` (previously `SwipeActionsView.Style`). When an item returns `nil` for this property the style set on the list environment will be used instead.
- Renamed `Item.swipeActions` to `Item.trailingSwipeActions`.
- Renamed `DefaultItemProperties.swipeActions` to `trailingSwipeActions`.
- Renamed `SwipeActionsView.Style.containerInsets` to `SwipeActionsView.Style.trailingContainerInsets` and changed the type to `NSDirectionalEdgeInsets`.
- Renamed `SwipeActionsView.Style` to `SwipeActionsViewStyle`.
- `SwipeActionsView` and `SwipeActionState` are no longer public types.

### Misc

- Improvement: Background and Selected Background views for rows and section headers will not be created unless requested. This reduces the overall number of views being allocated.

# [9.0.0] - 2023-04-19

### Added

- `List` adheres to Blueprint's new [sizing contract](https://square.github.io/Blueprint/Protocols/CaffeinatedLayout.html#/s:11BlueprintUI17CaffeinatedLayoutP12sizeThatFits8proposal11subelements11environment5cacheSo6CGSizeVAA14SizeConstraintV_SayAA0D10SubelementVGAA11EnvironmentV5CacheQzztF) when running in Caffeinated Layout mode.

### Changed

- BlueprintUILists now depends on Blueprint 1.0.

# [8.2.0] - 2023-04-18

### Added

- Introduce `ListStateObserver.onDidEndDeceleration(_:)` callback, which allows an observer to become notified when the scrollview finishes deceleration.
- Introduce `ListStateObserver.OnDidBeginDrag(_:)` callback, which allows an observer to become notified when the scrollview will begin dragging.

# [8.1.2] - 2023-04-12

### Fixed

- A small defensive update to the iOS 16.4 Collection View workaround.

# [8.1.1] - 2023-04-11

### Fixed

- Fixed an issue that could cause the wrong swipe action view style being applied when multiple styles were used in a single list.

- [Fixed a regression](https://github.com/square/Listable/pull/466/) in iOS 16.4, where on every collection view refresh, the collection view would force resign a first responder if it was within a header or footer (cells are not affected). See `ListView+iOS16.4Workaround.swift` for more.

# [8.1.0] - 2023-03-16

### Added

- Introduce an `OverlayDecoration`, which allows you to place a border, etc, around an item which is not affected by swipe action position.

# [8.0.5] - 2023-03-07

### Misc

- Updated `BlueprintUI` and `BlueprintUICommonControls` to version `0.50.0`.

# [8.0.4] - 2023-02-24

### Fixed

- Do not call auto scroll action didPeform blocks if the scroll action did not succeed.

# [8.0.3] - 2023-02-17

### Fixed

- Speculative, low effort fix for a scrolling crash that occurred when the list view was under high update load, with many changes enqueued.

# [8.0.2] - 2023-02-09

### Misc

- Updated `BlueprintUI` and `BlueprintUICommonControls` to version `0.49.0`.

# [8.0.1] - 2023-01-10

### Fixed

- Fix Catalyst version specifier in SPM package.

# [8.0.0] - 2022-12-19

### Changed

- iOS 12 and 13 have been deprecated.

- Marks pod as `APPLICATION_EXTENSION_API_ONLY`

- `KeyboardObserver` is now a SPI accessible API
    - When using SPM, you are responsible for initializing this singleton in non-extension contexts
    - `ListView.configure(with: application)` should be called when your app has finished launching
    - Failure to do so will continue to `print()` the existing LISTABLE WARNING

# [7.2.0] - 2022-10-24

### Fixed

- Fixed an issue where submitting many frequent updates in a large list would cause crashes due to state getting out of sync, hopefully.

### Added

- You may now control the stickiness of headers within individual sections, eg by setting `section.layouts.table.isHeaderSticky = true/false/nil`, or by implementing `isStickySectionHeader` on your `HeaderFooterContent`. Providing nil for either value falls back to the list-level stickiness setting.

### Changed

- `ListHeaderPosition.fixed` will now only apply if the list's top padding is zero, to avoid the header shifting around during layout if the position is changed.

# [7.1.2] - 2022-09-12

### Removed

- **Revert from 7.0.0**: _"When a section is inserted or removed, and that section has only one item, and no header or footer, the insertion or removal animation for the section's singular item will be used instead."_ This was causing crashes in `initialLayoutAttributesForAppearingItem` and `finalLayoutAttributesForDisappearingItem` due to index path mismatches.

# [7.1.1] - 2022-09-06

### Fixed

- Fixed an issue where `rowSpacing` was used instead of `itemSpacing` in `FlowListLayout`.
- Fixed SPM-based builds.

# [7.1.0] - 2022-09-06

### Fixed

- Fixed an issue where `rowSpacing` was used instead of `itemSpacing` in `FlowListLayout`.

### Added

- `Behavior.decelerationRate` - Controls the rate at which scrolling decelerates. The default value, `normal`, maintains the status quo.

- `ListPagingBehavior.firstVisibleItemCentered` - When the user stops scrolling, the final offset of the scroll event will be adjusted so that the first visible item is centered within the visible bounds.


# [7.0.0] - 2022-08-16

### Added

- Introduces a `.toggles` selection type, to allow a second tap to deselect an item.

- Swipe actions will now dismiss when touching outside of the actively swiped cell to match iOS behavior.

### Removed

- Removed RetailGridListLayout.

### Changed

- When a section is inserted or removed, and that section has only one item, and no header or footer, the insertion or removal animation for the section's singular item will be used instead.

# [6.0.0] - 2022-07-29

### Fixed

- Fixed an issue where `ListHeaderPosition.fixed` would cause the list header to overlap with the refresh control by falling back to `sticky` behavior if there's a refresh control.

### Added

- `SwipeAction` now allows you to provide an `accessibility{Label,Value,Hint}`, and requires either a `title` or `accessibilityLabel`.

### Changed

- The refresh control color has moved to `Appearance` from `RefreshControl`.

# [5.2.1] - 2022-07-21

### Fixed

- Fix a crash when initializing `Item`.

# [5.2.0] - 2022-07-20

### Changed

- `DefaultItemProperties` and `DefaultHeaderFooterProperties` now have all properties for each of `Item` and `HeaderFooter`.

# [5.1.0] - 2022-07-20

### Fixed

- Fixed an issue where `ListHeaderPosition.fixed` would cause the list header to overlap with the container header by falling back to `sticky` behavior if there's a container header.
- Supplementary items will now animate when their position in the layout changes.
- Fix an issue where horizontal list views would erroneously inset for the keyboard. Horizontal lists should not adjust for the keyboard, since it ends up causing vertical scrolling.

### Added

- Added a tint color to `SwipeAction` to configure `DefaultSwipeActionsView`. This allows customization of the text and image color (assuming a template image is used), where previously they were always white.

# [5.0.1] - 2022-07-19

### Fixed

- Ensure `Optional` values from `DefaultItemProperties` and `DefaultHeaderFooterProperties` are respected.

# [5.0.0] - 2022-07-18

### Added

- `List` measurement now has options to include the `safeAreaInsets` from the `Environment` if the `contentInsetAdjustmentBehavior` will affect the layout.

### Changed

- `stickyListHeader` has been replaced with `listHeaderPosition`, which has three possible values: `inline`, `sticky`, and `fixed`.

# [4.4.0] - 2022-07-18

### Fixed

- Fixed a bug where child accessibility views could be exposed when they should be hidden.

### Added

- Added `stickyListHeader` to layout / appearance, allowing you to pin list headers to the top of the content.

# [4.3.1] - 2022-07-11

### Fixed

- Ensure supplementary views are properly reused.

# [4.3.0] - 2022-07-02

### Fixed

- Supplementary views will now properly animate (fade) in and out when they are added or removed.

### Added

- Introduce `ContentContext`, an `Equatable` value which represents the overall context for all content presented in a list. Eg, you might pass a theme here, the traits for your screen (eg, dark mode, a11y settings, etc), or any other value which when changed, should cause the entire list to re-render. If the `ContentContext` changes across list renders, all list measurements will be thrown out and re-measured during the next render pass.

# [4.2.0] - 2022-06-01

### Added

- Added a pinning option `pin(to:)` which is very similar to `scrollToItem(onInsertOf:)` except that you don't specify an `onInsertOf` item.
- Adds a `bottomScrollOffset` property to `ListScrollPositionInfo`. You can use this to fine-tune pinning by only pinning when within a certain distance of the bottom scroll position.

# [4.1.0] - 2022-05-23

### Changed

- Enabled accessibility ordering, but only propagating the accessibility label reordering is possible and VoiceOver is active to avoid conflicting matches in KIF tests.

- `containerHeaders` in table and flow layouts now stretch to fill the available width of the view. Previously,
they were inset with the content.

# [4.0.0] - 2022-04-07

### Removed

- When using `BlueprintUILists`, layout is no longer forced during element updates. This will cause animations to no longer be inherited. Please use `.transition`, etc. to control animations.

# [3.2.1] - 2022-03-25

### Removed

- Removed item reordering with VoiceOver as it caused issues with KIF tests.

# [3.2.0] - 2022-03-21

### Fixed
- Fixed list measurements with container headers.

### Added
- Item reordering is now possible when using VoiceOver.

# [3.1.0] - 2022-02-08

### Added

- `ListReorderGesture.Begins` added. This controls when the reorder gesture starts: `onTap` and `onLongPress`.

# [3.0.0] - 2022-01-15

### Fixed

- `TableAppearance.ItemLayout` now properly initializes the `itemToSectionFooterSpacing` value.
- A swipe actions memory leak has been fixed for `ItemCell.ContentContainerView`.

### Added

- `LayoutDescription` now conforms to `Equatable`.
- `ListLayoutAppearance` now has a `func` to modify the default layout.
- You can now construct a layout description from a `ListLayoutAppearance`, allowing the underlying `ListLayout` to remain internal to a module.

# [2.0.0] - 2021-12-15

### Changed

- The signature of `ListLayout.layout(delegate:in:)` has been changed to return a `ListLayoutResult` value, to make it clearer which values must be provided as the output of a layout.

# [1.0.2] - 2021-12-14

### Changed

- When measuring a `List` in an unconstrained size constraint, and `.fillParent` is passed, a better assertion message is provided.

### Fixed

- Ensure that `.fillParent` `List` measurements returns the right height.

# [1.0.1] - 2021-12-06

### Added

- You may now set the `contentInsetAdjustmentBehavior` on `.table` layouts. This is useful when presenting in a sheet, to more directly control the safe area inset.

- You can now control underflow bounce behavior on `.table` layouts, via `bounceOnUnderflow`.

# [1.0.0] - 2021-12-06

### Fixed

- Insert and removal animations for items now respect `UIAccessibility.isReduceMotionEnabled`, falling back to `.fade` if `isReduceMotionEnabled` is true.

### Added

- [Added support for `.horizontal` `.table` layouts](https://github.com/kyleve/Listable/pull/314). To get a horizontal table; just set the `layout.direction = .horizontal` when configuring your list's layout. Additionally, some properties were renamed from left/right to leading/trailing to better reflect they can now be on the left/top and right/bottom of a list view, respectively.

- Expose `layoutAppearanceProperties` on `LayoutDescription`, to access standard layout appearance properties without creating an instance of the backing layout.

- The `.flow` layout type has been added, to support flow and grid style layouts.

- `ListView.contentSize` will now also provide access to the natural width of a layout if the layout supports natural width calculation. This is useful, for example, to show a `.table` layout in a popover – you can now know how wide to render the popover.

- Added `.pagingBehaviour` to `.table` and `.flow` style layouts, which allows implementing carousel-style layouts, by enabling scroll paging alongside item boundaries.

### Removed

- The `.experimental_grid` layout type has been removed; it is replaced by `.flow`.

- Default sizes have been removed. Please ensure your elements correctly implement `sizeThatFits`, or use fixed sizes.

### Changed

- `scrollViewProperties` has moved from `ListLayout` to `ListLayoutAppearance`.

- The various `.table { ... }`, `.paged { ... }`, etc, `LayoutDescription` functions no longer take an escaping closure.

- `precondition` is now overridden within `ListableUI` and `BlueprintUILists` to point at an inlined function, which calls through to `fatalError`. This ensures that error messages are reported in crash reports.

# [0.30.1] - 2021-11-16

### Fixed

- Fix keyboard inset calculations by using `adjustedContentInset`.

# [0.30.0] - 2021-11-02

### Added

- Added support for result builders when creating lists, sections, and swipe actions:

    ```swift
    List {
        Section("id") {
            ExampleContent(text: "First Item")
            ExampleContent(text: "Second Item")
        } header: {
            ExampleHeader(title: "This Is My Section")
        } footer: {
            ExampleFooter(text: "Rules apply. Prohibited where void.")
        }
    }
    ```

### Changed

- `ListLayout` and its associated types are now public, allowing you to make custom layouts. Note that these APIs are still experimental and subject to change.

# [0.29.3] - 2021-10-22

### Fixed

- Ensure we properly pass through the `ListEnvironment` when updating on-screen views.

# [0.29.2] - 2021-10-21

### Fixed

- Fixed an erroneous `weak` reference in `SupplementaryContainerView` which lead to contents being deallocated too early – this is not actually needed. `HeaderFooterViewStatePair` holds the reference to the contained `AnyPresentationHeaderFooterState`, there are not direct strong references from `AnyPresentationHeaderFooterState` to `SupplementaryContainerView`.

# [0.29.1] - 2021-10-18

### Fixed

- Ensure that when comparing header/footer types during updates, we are comparing the correct underlying types in a `type(of:)` check.

# [0.29.0] - 2021-10-13

### Added

- [Introduced `swipeActionsStyle` property in `ItemContent` protocol](https://github.com/kyleve/Listable/pull/335). This allows clients to configure and specify different visual styles for swipe action views (such as `rounded` swipe actions).

### Changed

- `onTap` on `HeaderFooter` now takes no parameters, to disambiguate it from `configure`.

# [0.28.0] - 2021-09-28

### Changed

- [Introduced `AnyHeaderFooterConvertible` for `HeaderFooters`](https://github.com/kyleve/Listable/pull/332) contained in lists and sections, so you no longer need to wrap your `HeaderFooterContent` in a `HeaderFooter` to receive default values. Eg, you can now do:

    ```swift
    section.header = MyHeaderContent(title: "Albums")
    ```

    Instead of:

    ```swift
    section.header = HeaderFooter(MyHeaderContent(title: "Albums"))
    ```

# [0.27.1] - 2021-09-28

### Changed

- [Change the default sizing of `Item` and `HeaderFooter`](https://github.com/kyleve/Listable/pull/331) to `.thatFits(.noConstraint)` from requiring the min from the layout. This is more common for self-sizing cells.

# [0.27.0] - 2021-09-15

### Changed

- [`clearsSelectionOnViewWillAppear` was moved](https://github.com/kyleve/Listable/pull/326) to `ListViewController`.

# [0.26.1] - 2021-09-03

### Fixed

- Includes fix for header reuse from 0.25.1.

# [0.26.0] - 2021-08-14

### Added

- [You can now provide default list bounds for participating layouts](https://github.com/kyleve/Listable/pull/317) via the `environment.listContentBounds` property. This allows your containing screen, eg, to provide default bounds to ensure content lays out correctly. The `table` and `grid` layout types have been updated to read these content bounds.

### Removed

- [iOS 11 was deprecated](https://github.com/kyleve/Listable/pull/317).

### Changed

- [`ListSizing` was renamed to `List.Measurement`](https://github.com/kyleve/Listable/pull/317), to reflect that it affects measurement and to align with Blueprint's terminology for measurement.

# [0.25.0] - 2021-08-12

### Added

- [Add support for `containerHeader`](https://github.com/kyleve/Listable/pull/315), a header which can be added by the container which is displaying the list. This is useful for, eg, a custom navigation controller to add its large title view to the list's content. This header is not affected by the list's vertical padding.

# [0.24.0] - 2021-08-07

### Added

- [Add support for `ReappliesToVisibleView`](https://github.com/kyleve/Listable/pull/288), which allows controlling when an on-screen view should have its content re-applied.

# [0.23.2] - 2021-08-05

### Fixed

- [Ensure that scroll actions work](https://github.com/kyleve/Listable/pull/311) with horizontal lists.

# [0.23.1] - 2021-07-26

### Fixed

- [Fix two reordering crashes](https://github.com/kyleve/Listable/pull/308), which could happen when 1) a reorder signal resulted in an immediate deletion at the end of the list, and 2) a crash during scrolling during a reorder event.

# [0.23.0] - 2021-06-29

### Added

- [Introduce `defaultHeaderFooterProperties` on `HeaderFooterContent`](https://github.com/kyleve/Listable/pull/304), to allow specifying default values for a `HeaderFooter` when values are not passed to the initializer.

# [0.22.2] - 2021-06-23

### Fixed

- Fixed `identifier(for:)` on `Section` to match name of `identifier(with:)` on `ItemContent`.

# [0.22.1] - 2021-06-22

### Fixed

- Fixed `Identifiable` conformance for `ItemContent`.

# [0.22.0] - 2021-06-22

### Misc

- Listable now depends on Blueprint `0.27.0` which has major breaking changes. There are no public changes to Listable, except public interfaces determined by Blueprint protocol conformance.

# [0.21.0] - 2021-06-17

### Fixed

- [When applying an update to visible views during content updates, the update now occurs within an animation block](https://github.com/kyleve/Listable/pull/292). This allows your view to inherit implicit animations more easily.

### Added

- [Reordering between multiple sections is now supported](https://github.com/kyleve/Listable/pull/292).
- [Introduced type safe access to `Section` content following reorder events](https://github.com/kyleve/Listable/pull/292). See `Section.filtered`.
- [`ListStateObserver.onItemReordered` was added](https://github.com/kyleve/Listable/pull/292) to observe reorder events at a list-wide level.
- [`ListLayout` was extended](https://github.com/kyleve/Listable/pull/292) to allow customization of in-progress moves. Note that `ListLayout` is not yet public.

### Changed

- [`Reordering` has been renamed to `ItemReordering`, and a new `SectionReordering` has been introduced](https://github.com/kyleve/Listable/pull/292). This allows finer-grained control over validating reorder events at both the item level and section level.
- [`ListReorderGesture` and `ItemReordering.GestureRecognizer` have been heavily refactored](https://github.com/kyleve/Listable/pull/292) to reduce visibility of internal state concerns.
- [`Item.identifier` has been renamed to `Item.anyIdentifier`](https://github.com/kyleve/Listable/pull/292). The new `Item.identifier` property is now a fully type safe identifier.
- [`ReorderingActions` was refactored](https://github.com/kyleve/Listable/pull/292) to expose less public state and ease use in UIView-backed list elements.
- [`Identifier<Represented>` is now `Identifier<Represented, Value>`; eg `Identifier<MyContent, UUID>`](https://github.com/kyleve/Listable/pull/292). This is done to support reacting to reordering events in a more type safe manner, and to make `Identifier` creation more type safe. This is a large breaking change.
- [Changed how `identifier`s for `ItemContent` are represented](https://github.com/kyleve/Listable/pull/292). `ItemContent` now returns a an identifier of a specific `IdentifierValue` (eg, `String`, `UUID`, etc), which is then assembled into an `Identifier` by the containing item. Additional APIs have been added for creating `Identifier`s in a more type safe manner. This is a large breaking change.

### Misc

- [The Blueprint-based shortcuts to create inline items and header footers have been renamed to `ElementItem` and `ElementHeaderFooter`](https://github.com/kyleve/Listable/pull/292).

# [0.20.2] - 2021-04-19

### Fixed

- [Fixed the spacing between the header and the first section of a `TableListLayout`](https://github.com/kyleve/Listable/pull/289) to not add the top padding.

# [0.20.1] - 2021-04-06

### Fixed

- [`TableListLayout` now maintains padding by default and with center alignments.](https://github.com/kyleve/Listable/pull/286)

# [0.20.0] - 2021-03-29

### Changed

- [Changed how `ListView.contentSize` is implemented](https://github.com/kyleve/Listable/pull/283) in order to improve performance. An internal list is no longer used, instead we create a layout and ask it to lay out its elements. `List.Measurement` also moved to `BlueprintUILists`, as that is the only place it was used.

# [0.19.0] - 2021-03-22

### Added
- [Add support for adjusting the content offset](https://github.com/kyleve/Listable/pull/281) when the refresh control becomes visible with the `offsetAdjustmentBehavior` property.

Example usage:

```
list.content.refreshControl = RefreshControl(
    isRefreshing: isRefreshing,
    offsetAdjustmentBehavior: .displayWhenRefreshing(animate: true, scrollToTop: true),
    onRefresh: onRefresh
)
```

# [0.18.0] - 2021-03-12

### Fixed

- When calling `scrollToItem` with a `.top` scroll position, [the item no longer appears underneath sticky section headers](https://github.com/kyleve/Listable/pull/279).

### Added

- [Adds `scrollToSection`](https://github.com/kyleve/Listable/pull/277) to `ListActions` and `ListView`. To support this functionality, `Section` can now be queried with an `Identifier`. Also added `SectionPosition` to specify the top or bottom within a `Section`.

Example usage:

```
listActions.scrolling.scrollToSection(
  with: MyItem.identifier(with: id),
  sectionPosition: .top,
  scrollPosition: ScrollPosition(position: .centered)
)
```

# [0.17.0] - 2021-03-10

### Fixed

- [When swiping to delete](https://github.com/kyleve/Listable/pull/270), limit overscrolling to 20% of the cell width. This prevents undesirable visual state while maintaining swipe bounciness. Additionally, ignore initial swipes to the right which do not "open" the cell.

- [Fixed a crash that occurred](https://github.com/kyleve/Listable/pull/271) when the list's width or height would become zero.

### Changed

- [Updates to `ItemContentCoordinator`](https://github.com/kyleve/Listable/pull/274) to properly support animations in Blueprint-backed rows. This change also generalizes the contained animation type to `ViewAnimation`, for use in both scrolling and content updates.

# [0.16.0] - 2021-02-08

### Fixed

- [When updating `contentInset`, retain the values pulled from the `CollectionView`](https://github.com/kyleve/Listable/pull/267). This is to avoid clobbering the content inset potentially set by other things like navigation controllers.

### Changed

- [Rename `build` parameters to `configure`](https://github.com/kyleve/Listable/pull/262), in order to be more consistent within the framework and with Blueprint.

# [0.15.1] - 2021-01-25

### Fixed

- [Fix a memory leak in `ListView`](https://github.com/kyleve/Listable/pull/263) that caused all `ListViews` with content in them to leak.

# [0.15.0] - 2021-01-22

### Added

- [Introduce support for layout customization for `Item`, `HeaderFooter`, and `Section`](https://github.com/kyleve/Listable/pull/257) for all `ListLayout` types, not just `.table`.

- [Add `inserted` and `removed` items to `.onContentChanged`](https://github.com/kyleve/Listable/pull/260), to easily determine what content was added or removed from the list a central location.

### Changed

- [Rename `.list` layout to `.table`](https://github.com/kyleve/Listable/pull/258), which is clearer, and also reduces confusion between `ListLayout` (the base protocol for layouts), and the specific table-type layout.

# [0.14.2] - 2021-01-21

### Fixed

- `SwipeActionsConfiguration.performsFirstActionWithFullSwipe` is now respected when set to `false`.

# [0.14.1] - 2021-01-06

### Fixed

- [Ensure that `ItemContent`s and `HeaderFooter`s are a value type](https://github.com/kyleve/Listable/pull/243). This is generally assumed by Listable, but was previously not validated. This is only validated in `DEBUG` builds, to avoid otherwise affecting performance.

- [Fix a regression](https://github.com/kyleve/Listable/pull/246/) that caused content to be re-measured during each application of an `Appearance`, even if the new `Appearance` was equal.

### Added

- [Adds a way to create items or header/footers](https://github.com/kyleve/Listable/pull/206) for Blueprint lists without requiring the creation of a `BlueprintItemContent` or `BlueprintHeaderFooterContent`.

# [0.13.0] - 2020-12-14

### Added

- [Introduce `LocalizedItemCollator`](https://github.com/kyleve/Listable/pull/236), a list-friendly version of `UILocalizedIndexedCollation` which allows collating a list of content at one time.

# [0.12.1] - 2020-12-01

### Fixed

- [Fixed frame setting calcuations, and fixed building in Xcode 11](https://github.com/kyleve/Listable/pull/234).

# [0.12.0] - 2020-12-01

### Fixed

- [Changed behavior of `scrollInsets` (now `scrollIndicatorInsets`)](https://github.com/kyleve/Listable/pull/222), which now only affects the scroll indicator insets of the contained scroll view, and does **not** affect the content inset of the scroll view. Please using `padding`, etc, on the various list layout types instead to control visual padding.

- [Ensure we respect both `frame` and `bounds` changes](https://github.com/kyleve/Listable/pull/227) to update the inner `CollectionView`'s frame. We previously used to only respect `frame` changes, but we should also respect `bounds` changes, as these are used by auto layout.

- [Fix support for `autolayout` items and headers/footers](https://github.com/kyleve/Listable/pull/228) by ensuring we pass through the correct `systemLayoutSizeFitting` calls to content. Add assertions that measured sizing is within a reasonable bound.

- [`Appearance.backgroundColor` now respects the current `UITraitCollection.userInterfaceStyle`](https://github.com/kyleve/Listable/pull/231). This means that the background color will default to `white` in light mode, and `black` in dark mode.

- [Update `ListView.contentSize(in:for:)` to properly validate the provided `fittingSize`](https://github.com/kyleve/Listable/pull/232). This ensures that `.unconstrained` measurements along the wrong axis will now assert; instead of freeze.

### Added

- [Introduce `onSelectionChanged` on `ListStateObserver`](https://github.com/kyleve/Listable/pull/223) to allow observing when the selected rows change.

- [Pass through `BlueprintUI.Environment` to the `Element`s being rendered from `BlueprintItemContent` and `BlueprintHeaderFooterContent`](https://github.com/kyleve/Listable/pull/225). This ensures that the content you put into a `List` respects the `BlueprintUI.Environment` of the `List` itself. This PR also introduces `ListEnvironment` to facilitate this, which allows similar passthrough of environment variables within Listable.

- [Add a `didPerform` callback to `AutoScrollAction`](https://github.com/kyleve/Listable/pull/229), which allows registering a callback when an auto scroll action occurs.

- [Change `animated` option on scrolling to an `animation` option](https://github.com/kyleve/Listable/pull/229), to allow customizing the animation's behavior.

# [0.11.0] - 2020-10-20

### Added

- Allow [setting the `sizing` type on a `List`](https://github.com/kyleve/Listable/pull/202). This controls how the list should be sized by Blueprint: Should it take up all allowed space, or should it size to fit based on its content.

# [0.10.1] - 2020-10-01

- [Fixed import](https://github.com/kyleve/Listable/pull/215) of Swift bridging header, so Cocoapods can build with or without `use_frameworks!`.

# [0.10.0] - 2020-09-24

### Fixed

- [Adjust calculated keyboard inset in both `setFrame` and `layoutSubviews`](https://github.com/kyleve/Listable/pull/200). This resolves issues that can occur if the list frame changes while the keyboard is visible.

### Added

- [Add support for `onInsert` , `onRemove`, `onMove`, `onUpdate`, on `Item`](https://github.com/kyleve/Listable/pull/196) to track when when items are added, removed, moved, or updated. Changed `onContentChanged` to `onContentUpdated` on `ListStateObserver`; it is always called during updates; you can check the `hadChanges` property.

### Removed

- [Removed support for iOS 10](https://github.com/kyleve/Listable/pull/209). Future releases will only support iOS 11 and later.

### Changed

- [Change how keyboard are observed](https://github.com/kyleve/Listable/pull/199) to avoid a pitfall where the keyboard would not be accounted for if a `ListView` is created while a keyboard is already on screen. To avoid this problem, we switch to a globally shared `KeyboardObserver` which is loaded at app startup time.

- [`isEmpty` on `Content` and `Section` have been replaced with `contains(any:)`](https://github.com/kyleve/Listable/pull/197), which allows more granular comparison of the content in the whole list and in individual sections, respectively. This allows you to check if the list or sections contain headers, footers, items, all, or some combination of them.

- Listable has been [renamed to ListableUI](https://github.com/kyleve/Listable/pull/211/), and BlueprintLists is now named BlueprintUILists. This is done to be more consistent with other Square UI libraries, and to avoid a conflict with an existing published Cocoapod, also named Listable.

# 0.9.0 - Internal Only

### Added

- [Add `ListScrollPositionInfo` to all `ListStateObserver` callbacks](https://github.com/kyleve/Listable/pull/191).

### Changed

- [Simplify `Sizing` now that enums support default associated values.](https://github.com/kyleve/Listable/pull/189). Now instead of separate `.thatFits` and `.thatFitsWith(Constraint)` enums, there is a single `.thatFits(Constraint = .noConstraint)` case (the same applies for `autolayout`).

- Changed [how `zIndexes` are assigned to header and items, and support tapping headers / footers](https://github.com/kyleve/Listable/pull/193). This allows registering an `onTap` handler for any HeaderFooter, and providing a background to display while the tap's press is active.

## 0.8.0 - Internal Only

### Added

- [Add support for `ListStateObserver`](https://github.com/kyleve/Listable/pull/183) so that you can observe changes made to the list such as insertions, removals, scroll events, etc.

- [Add support for `ListActions`](https://github.com/kyleve/Listable/pull/183) which allows performing actions on the underlying list view when used in a declarative environment, or when you otherwise do not have access to the underlying view instance (`ListStateViewController`).

- Add support for [Behavior.KeyboardAdjustmentMode](https://github.com/kyleve/Listable/pull/166), which allows for disabling automatic keyboard adjustment behavior. This is useful if your container view is managing the size of or insets on a `ListView` itself.

- [Introduced `callAsFunction` support](https://github.com/kyleve/Listable/pull/181) when building with Xcode 11.4 or later. This allows you to replace code like this:

  ```
  List { list in
      list += Section("first") { section in ... }
  }
  ```

  With this:

  ```
  List { list in
      list("first") { section in ... }
  }
  ```

  Improving terseness when building sections in a list.

- [`.paged()` is now a supported layout type.](https://github.com/kyleve/Listable/pull/178) This allows implementing your list to render similarly to a `UIPageViewController`, in either horizontal or vertical alignment.


### Removed

- [Removed support for .`horiztonal` layouts](https://github.com/kyleve/Listable/pull/178) on `.table()` layouts. Now only `.vertical` is supported (this could return at a later date if needed).

### Changed

- [Changed `Section` initialization APIs](https://github.com/kyleve/Listable/pull/181) from `Section(identifier: "my-id") { ... }` to `Section("my-id") { ... }` – it's clear from the API what the first param is for, so the param name just made callsites longer.

- [Renamed `setContent` and `setProperties`](https://github.com/kyleve/Listable/pull/178) methods on `ListView` to `configure`.

- [Significant refactors to how the custom layout APIs work.](https://github.com/kyleve/Listable/pull/178) While this is mostly an internal concern, it continues to refine these APIs to set them up for public exposure and usage at a later date to customize layouts.

## 0.7.0 - Internal Only

### Fixed

- [Significant performance improvements](https://github.com/kyleve/Listable/pull/179) for list updates which contain either no changes, or only in-place updates to existing items and sections. In many cases, these updates will now be 80% faster. This change also improves performance for other types of changes such as insertions, removals, or moves, but not to the same degree.

### Added

- [Added additional layout configuration options](https://github.com/kyleve/Listable/pull/173/): `headerToFirstSectionSpacing` and `lastSectionToFooterSpacing` now let you control the spacing between the list header and content, and the content and the list footer.

- [Add support for snapshot testing `Item`s](https://github.com/kyleve/Listable/pull/171) via the `ItemPreviewView` class. This is a view type which takes in some configuration options, and an `Item`, which you can then use in snapshot tests to verify the appearance of your `Item` and `ItemContent` .

  ```
  let view = ItemPreviewView()

  view.update(
      with: 300.0,
      state: .init(isSelected: false, isHighlighted: false),
      item: Item(MyItemContent(...))
  )

  self.takeSnapshot(of: view)
  ```

- [Add support for Xcode previews](https://github.com/kyleve/Listable/pull/171) via the `ItemPreview` type. This allows easy previewing your `ItemContent` during development like so:

  ```
  struct ElementPreview : PreviewProvider {
      static var previews: some View {
          ItemPreview.withAllItemStates(
              for: Item(XcodePreviewDemoContent(
                  text: "Lorem ipsum dolor sit amet (...)"
              ))
          )
      }
  }
  ```

  There are included options like `withAllItemStates` which allow seeing previews across the various possible selection and highlight states.

- Add `customInterSectionSpacing` property to `Section.Layout` which allows the user to specify [custom spacing after a section](https://github.com/kyleve/Listable/pull/172), overriding the calculated spacing.

- [Add `insertAndRemoveAnimations` to `Item`](https://github.com/kyleve/Listable/pull/176) to allow customizing the animations used when an `Item` is inserted or removed from a list. Note that customizing this option when responding to `SwipeActions` will come at a later date.

- [Add `ListViewController`](https://github.com/kyleve/Listable/pull/176) make it easy to create view controllers backed by a Listable `ListView`.

### Changed

- Update `Item` callbacks to [allow for providing more info to the callback parameters](https://github.com/kyleve/Listable/pull/160).

- [`ListAppearance.Layout.padding` is now applied around all content in the list](https://github.com/kyleve/Listable/pull/173/), not only around sections. To regain the previous behavior, use `headerToFirstSectionSpacing` and `lastSectionToFooterSpacing`.

- Significantly change how [layout configuration is done](https://github.com/kyleve/Listable/pull/174) to make it clearer which type of layout is currently in use, and which options are available on which layouts.

  Previously, to configure a layout, you would write code like this:

  ```
  list.appearance.layoutType = .table
  list.appearance.table.layout.padding = UIEdgeInsets(...)
  ```

  Now, you configure the layout like this:

  ```
  list.layout = .table {
    $0.layout.padding = UIEdgeInsets(...)
  }
  ```

  Or, for your custom layouts, like this:

  ```
  list.layout = MyCustomLayout.describe {
    $0.myLayoutsProperty = .foo
  }
  ```

## 0.6.1 - Internal Only

### Changed

- Change `Item`'s `onSelect` and `onDeselect` [to be performed asynchronously](https://github.com/kyleve/Listable/pull/155) after a single runloop spin, to give `UICollectionView` time to schedule animations if these callbacks are slow.
- Add improved signpost logging for selection and deselection, to more easily identify slow callbacks.

## 0.6.0 - Internal Only

### Fixed

- Fixed [multiple selection and highlight issues](https://github.com/kyleve/Listable/pull/153): Highlighting cells now only occurs if the `selectionStyle` is `tappable` or `selectable`. Ensure that when `tappable` is provided, the content of a cell is updated when the cell is deselected.

### Added

- Added type aliases for `HeaderFooter` and `HeaderFooterContent` to reduce verbosity of use. Now instead of typing `HeaderFooter(MyHeader())`, you can use `Header(MyHeader())`.
- Replace unused / experimental `Binding` type [with `Coordinator`](https://github.com/kyleve/Listable/pull/143), which allows you to independently manage item state in a similar manner to SwiftUI's `UIViewRepresentable`'s `Coordinator`.

### Changed

- **Major Change:** `ItemElement` and `HeaderFooterElement` [were renamed to `ItemContent` and `HeaderFooterContent`](https://github.com/kyleve/Listable/pull/150), respectively. This is intended to be a clearer indicaton as to what they are for (the content of an item or header/footer), and fixes a name collision with Blueprint, where we overloaded the meaning of `Element` when using Blueprint integration via `BlueprintUILists`.
- Changed `BlueprintHeaderFooter{Content/Element}`'s main method to be `elementRepresentation` instead of `element`. This allows easier conformance of `BlueprintUI.ProxyElement` types to `BlueprintHeaderFooter{Content/Element}`.
- `SelectionMode` [was moved from `Content` to `Behavior`](https://github.com/kyleve/Listable/pull/152), which is in line with other collection view behaviours like scrolling and underflow.
- Rename `ItemSelectionStyle.none` to `ItemSelectionStyle.notSelectable`. This is to avoid conflicts with `Optional.none` when working with `ItemSelectionStyle` as an `Optional`.

## 0.5.0 - Internal Only

### Added

- Added support for [conditionally scrolling to items](https://github.com/kyleve/Listable/pull/129) on insert, based on the `shouldPerform` block passed to the `AutoScrollAction`.

## Earlier - Internal Only

Earlier releases were ad-hoc and not tracked. To see all changes, please reference [closed PRs on Github](https://github.com/kyleve/Listable/pulls?q=is%3Apr+is%3Aclosed).


[Main]: https://github.com/square/Listable/square/13.0.0...HEAD
[13.0.0]: https://github.com/square/Listable/square/12.0.0...13.0.0
[12.0.0]: https://github.com/square/Listable/compare/11.0.0...12.0.0
[11.0.0]: https://github.com/square/Listable/compare/10.3.1...11.0.0
[10.3.1]: https://github.com/square/Listable/compare/10.3.0...10.3.1
[10.3.0]: https://github.com/square/Listable/compare/10.2.0...10.3.0
[10.2.0]: https://github.com/square/Listable/compare/10.1.0...10.2.0
[10.1.0]: https://github.com/square/Listable/compare/10.0.1...10.1.0
[10.0.1]: https://github.com/square/Listable/compare/10.0.0...10.0.1
[10.0.0]: https://github.com/square/Listable/compare/9.0.0...10.0.0
[9.0.0]: https://github.com/square/Listable/compare/8.2.0...9.0.0
[8.2.0]: https://github.com/square/Listable/compare/8.1.2...8.2.0
[8.1.2]: https://github.com/square/Listable/compare/8.1.1...8.1.2
[8.1.1]: https://github.com/square/Listable/compare/8.1.0...8.1.1
[8.1.0]: https://github.com/square/Listable/compare/8.0.5...8.1.0
[8.0.5]: https://github.com/square/Listable/compare/8.0.4...8.0.5
[8.0.4]: https://github.com/square/Listable/compare/8.0.3...8.0.4
[8.0.3]: https://github.com/square/Listable/compare/8.0.2...8.0.3
[8.0.2]: https://github.com/square/Listable/compare/8.0.1...8.0.2
[8.0.1]: https://github.com/square/Listable/compare/8.0.0...8.0.1
[8.0.0]: https://github.com/square/Listable/compare/7.2.0...8.0.0
[7.2.0]: https://github.com/square/Listable/compare/7.1.2...7.2.0
[7.1.2]: https://github.com/square/Listable/compare/7.1.1...7.1.2
[7.1.1]: https://github.com/square/Listable/compare/7.1.0...7.1.1
[7.1.0]: https://github.com/square/Listable/compare/7.0.0...7.1.0
[7.0.0]: https://github.com/square/Listable/compare/6.0.0...7.0.0
[6.0.0]: https://github.com/square/Listable/compare/5.2.1...6.0.0
[5.2.1]: https://github.com/square/Listable/compare/5.2.0...5.2.1
[5.2.0]: https://github.com/square/Listable/compare/5.1.0...5.2.0
[5.1.0]: https://github.com/square/Listable/compare/5.0.1...5.1.0
[5.0.1]: https://github.com/square/Listable/compare/5.0.0...5.0.1
[5.0.0]: https://github.com/square/Listable/compare/4.4.0...5.0.0
[4.4.0]: https://github.com/square/Listable/compare/4.3.1...4.4.0
[4.3.1]: https://github.com/square/Listable/compare/4.3.0...4.3.1
[4.3.0]: https://github.com/square/Listable/compare/4.2.0...4.3.0
[4.2.0]: https://github.com/square/Listable/compare/4.1.0...4.2.0
[4.1.0]: https://github.com/square/Listable/compare/4.0.0...4.1.0
[4.0.0]: https://github.com/square/Listable/compare/3.2.1...4.0.0
[3.2.1]: https://github.com/square/Listable/compare/3.2.0...3.2.1
[3.2.0]: https://github.com/square/Listable/compare/3.1.0...3.2.0
[3.1.0]: https://github.com/square/Listable/compare/3.0.0...3.1.0
[3.0.0]: https://github.com/square/Listable/compare/2.0.0...3.0.0
[2.0.0]: https://github.com/square/Listable/compare/1.0.2...2.0.0
[1.0.2]: https://github.com/square/Listable/compare/1.0.1...1.0.2
[1.0.1]: https://github.com/square/Listable/compare/1.0.0...1.0.1
[1.0.0]: https://github.com/square/Listable/compare/0.30.1...1.0.0
[0.30.1]: https://github.com/square/Listable/compare/0.30.0...0.30.1
[0.30.0]: https://github.com/square/Listable/compare/0.29.3...0.30.0
[0.29.3]: https://github.com/square/Listable/compare/0.29.2...0.29.3
[0.29.2]: https://github.com/square/Listable/compare/0.29.1...0.29.2
[0.29.1]: https://github.com/square/Listable/compare/0.29.0...0.29.1
[0.29.0]: https://github.com/square/Listable/compare/0.28.0...0.29.0
[0.28.0]: https://github.com/square/Listable/compare/0.27.1...0.28.0
[0.27.1]: https://github.com/square/Listable/compare/0.27.0...0.27.1
[0.27.0]: https://github.com/square/Listable/compare/0.26.1...0.27.0
[0.26.1]: https://github.com/square/Listable/compare/0.26.0...0.26.1
[0.26.0]: https://github.com/square/Listable/compare/0.25.1...0.26.0
[0.25.0]: https://github.com/square/Listable/compare/0.25.0...0.25.1
[0.25.0]: https://github.com/square/Listable/compare/0.24.0...0.25.0
[0.24.0]: https://github.com/square/Listable/compare/0.23.2...0.24.0
[0.23.2]: https://github.com/square/Listable/compare/0.23.1...0.23.2
[0.23.1]: https://github.com/square/Listable/compare/0.23.0...0.23.1
[0.23.0]: https://github.com/square/Listable/compare/0.22.2...0.23.0
[0.22.2]: https://github.com/square/Listable/compare/0.22.1...0.22.2
[0.22.1]: https://github.com/square/Listable/compare/0.22.0...0.22.1
[0.22.0]: https://github.com/square/Listable/compare/0.21.0...0.22.0
[0.21.0]: https://github.com/square/Listable/compare/0.20.2...0.21.0
[0.20.2]: https://github.com/square/Listable/compare/0.20.1...0.20.2
[0.20.1]: https://github.com/square/Listable/compare/0.20.0...0.20.1
[0.20.0]: https://github.com/square/Listable/compare/0.19.0...0.20.0
[0.19.0]: https://github.com/square/Listable/compare/0.18.0...0.19.0
[0.18.0]: https://github.com/square/Listable/compare/0.17.0...0.18.0
[0.17.0]: https://github.com/square/Listable/compare/0.16.0...0.17.0
[0.16.0]: https://github.com/square/Listable/compare/0.15.1...0.16.0
[0.15.1]: https://github.com/square/Listable/compare/0.15.0...0.15.1
[0.15.0]: https://github.com/square/Listable/compare/0.14.2...0.15.0
[0.14.1]: https://github.com/square/Listable/compare/0.14.1...0.14.2
[0.14.1]: https://github.com/square/Listable/compare/0.13.0...0.14.1
[0.13.0]: https://github.com/square/Listable/compare/0.12.1...0.13.0
[0.12.1]: https://github.com/square/Listable/compare/0.12.0...0.12.1
[0.12.0]: https://github.com/square/Listable/compare/0.11.0...0.12.0
[0.11.0]: https://github.com/square/Listable/compare/0.10.1...0.11.0
[0.10.1]: https://github.com/square/Listable/compare/0.10.0...0.10.1
[0.10.0]: https://github.com/square/Listable/compare/0.9.0...0.10.0<|MERGE_RESOLUTION|>--- conflicted
+++ resolved
@@ -2,11 +2,8 @@
 
 ### Fixed
 
-<<<<<<< HEAD
+- Fixed a bug that resulted in header/footer views not properly updating, by fixing the underlying tracking of collection view supplementary views.
 - Fixed an issue where supplementary views (headers or footers) that contained a first responder would result in the view being duplicated when scrolled off-screen.
-=======
-- Fixed a bug that resulted in header/footer views not properly updating, by fixing the underlying tracking of collection view supplementary views.
->>>>>>> 6cb7f139
 
 ### Added
 
