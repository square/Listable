--- conflicted
+++ resolved
@@ -4,24 +4,7 @@
 
 1. Determine the version number of the release you are creating.
 
-<<<<<<< HEAD
-1. Invoke the release script: `Scripts/release.sh ${VERSION}`. You will be prompted to update CHANGELOG.md, create a pull request into `main`, and tag the release post-merge.
-=======
-1. Update localized strings. Find the sha of the latest commit with `git log`, then run `./Scripts/install_localized_strings.sh [sha]` to download the latest translations. 
-
-1. Update `CHANGELOG.md` (in the root of the repo), moving current changes under `Main` to a new section under `Past Releases` for the version you are releasing.
-
-1. Re-generate the documentation.
-   ```bash
-   bundle exec Scripts/generate_docs.sh
-   ```
-
-1. Commit the version bumps and doc changes.
-   ```bash
-   git commit -am "Bumping version to 0.1.0"
-   ```
-
-1. Push your branch and open a PR into `main`.
+1. Invoke the release script: `Scripts/release.sh ${VERSION}`. You will be prompted to update CHANGELOG.md and create a pull request into `main`.
 
 1. Go to the [Releases](https://github.com/square/Listable/releases) and `Draft a new release`.
 
@@ -29,5 +12,4 @@
 
 1. Ensure the `Title` corresponds to the version we're publishing.
 
-1. Merge the PR, then hit `Publish release`.
->>>>>>> 55c10e90
+1. Merge the PR, then hit `Publish release`.