--- conflicted
+++ resolved
@@ -2,28 +2,16 @@
   - BlueprintUI (2.0.0)
   - BlueprintUICommonControls (2.0.0):
     - BlueprintUI (= 2.0.0)
-<<<<<<< HEAD
-  - BlueprintUILists (10.3.0):
-    - BlueprintUI (~> 2.0)
-    - ListableUI
-  - BlueprintUILists/Tests (10.3.0):
-=======
   - BlueprintUILists (11.0.0):
     - BlueprintUI (~> 2.0)
     - ListableUI
   - BlueprintUILists/Tests (11.0.0):
->>>>>>> b84a9643
     - BlueprintUI (~> 2.0)
     - BlueprintUICommonControls (~> 2.0)
     - ListableUI
   - EnglishDictionary (1.0.0.LOCAL)
-<<<<<<< HEAD
-  - ListableUI (10.3.0)
-  - ListableUI/Tests (10.3.0):
-=======
   - ListableUI (11.0.0)
   - ListableUI/Tests (11.0.0):
->>>>>>> b84a9643
     - EnglishDictionary
     - Snapshot
   - Snapshot (1.0.0.LOCAL)
@@ -58,15 +46,9 @@
 SPEC CHECKSUMS:
   BlueprintUI: a1adeb91f76c88dd499ad693251aa96919b1c2a4
   BlueprintUICommonControls: 9e02875bc6b8ef64aa9634c32d7156bd50c7b88d
-<<<<<<< HEAD
-  BlueprintUILists: 7656fc2de45eacd1f2d2949fd3ac5e8de96daa8e
-  EnglishDictionary: 277ff15917abc170362afbd2ad11cbe15c2ae6ad
-  ListableUI: b63a3b383da2110374125a5d763d7023d39d0f2d
-=======
   BlueprintUILists: 46435bdc6ac36187398b959ec015a30dcb233be3
   EnglishDictionary: 277ff15917abc170362afbd2ad11cbe15c2ae6ad
   ListableUI: 7d76e45523819477f809dcaeabdedad0eb0d8da0
->>>>>>> b84a9643
   Snapshot: a936e73ede9570c80fb55e20542903e81efbad82
 
 PODFILE CHECKSUM: 2ca1d80570fc765312a79bcaa886ee9034caabd2
