--- conflicted
+++ resolved
@@ -1,24 +1,17 @@
 PODS:
-<<<<<<< HEAD
-  - BlueprintUI (0.45.1)
-  - BlueprintUICommonControls (0.45.1):
-    - BlueprintUI (= 0.45.1)
+  - BlueprintUI (0.47.0)
+  - BlueprintUICommonControls (0.47.0):
+    - BlueprintUI (= 0.47.0)
   - BlueprintUILists (7.1.2):
-=======
-  - BlueprintUI (0.45.0)
-  - BlueprintUICommonControls (0.45.0):
-    - BlueprintUI (= 0.45.0)
-  - BlueprintUILists (7.2.0):
->>>>>>> e7779bed
     - BlueprintUI
     - ListableUI
-  - BlueprintUILists/Tests (7.2.0):
+  - BlueprintUILists/Tests (7.1.2):
     - BlueprintUI
     - BlueprintUICommonControls
     - ListableUI
   - EnglishDictionary (1.0.0.LOCAL)
-  - ListableUI (7.2.0)
-  - ListableUI/Tests (7.2.0):
+  - ListableUI (7.1.2)
+  - ListableUI/Tests (7.1.2):
     - EnglishDictionary
     - Snapshot
   - Snapshot (1.0.0.LOCAL)
@@ -51,21 +44,12 @@
     :path: Internal Pods/Snapshot/Snapshot.podspec
 
 SPEC CHECKSUMS:
-<<<<<<< HEAD
-  BlueprintUI: 985b44504eb2bffda18b17b62a0f4101b10646b9
-  BlueprintUICommonControls: b151b07f774df08c1ae7c38947888d5d6aa612fa
+  BlueprintUI: fe132afb097fdebfa418288fbd4360f36e9bc26f
+  BlueprintUICommonControls: c3806ea27a8ab615da984c28199bd17e17a55631
   BlueprintUILists: fa6eb2247cca247604e47972b7a2f57b4a7c6a6b
   EnglishDictionary: 2729cf80887a2dae7ee7f6509be0c7ed1eacedac
   ListableUI: c4a94047d52fe9e5e2eb7da4e9482147e3e4a69a
   Snapshot: 07563d869d1573ab141f21178f1ad8e9f1ecac6f
-=======
-  BlueprintUI: 93a2cb4c435df2eee064634cd6cfc25d135fa094
-  BlueprintUICommonControls: ec80ccd2ea2d8b7f4e554c6c0a7ab68812da9010
-  BlueprintUILists: d6ea7a6a8b11612e48bf4a122653430ef00b46aa
-  EnglishDictionary: f03968b9382ddc5c8dd63535efbf783c6cd45f1c
-  ListableUI: a4df610c37d46eb08c81c10d9c22a6da2388f601
-  Snapshot: cda3414db426919d09f775434b36289c8e864183
->>>>>>> e7779bed
 
 PODFILE CHECKSUM: 593ba152d63d69eac8a66befb15b7d2f770e49cc
 
